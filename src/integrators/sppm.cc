#include <integrators/sppm.h>
#include <yafraycore/scr_halton.h>
#include <sstream>
#include <cmath>
#include <algorithm>

__BEGIN_YAFRAY

const int nMaxGather = 1000; //used to gather all the photon in the radius. seems could get a better way to do that

SPPM::SPPM(unsigned int dPhotons, int _passnum, bool transpShad, int shadowDepth)
{
	type = SURFACE;
	integratorName = "SPPM";
	integratorShortName = "SPPM";
	nPhotons = dPhotons;
	passNum = _passnum;
	totalnPhotons = 0;
	initialFactor = 1.f;

	sDepth = shadowDepth;
	trShad = transpShad;
	bHashgrid = false;

	hal1.setBase(2);
	hal2.setBase(3);
	hal3.setBase(5);
	hal4.setBase(7);

	hal1.setStart(0);
	hal2.setStart(0);
	hal3.setStart(0);
	hal4.setStart(0);
}

SPPM::~SPPM()
{

}

bool SPPM::preprocess()
{
	return true;
}

bool SPPM::render(int numView, yafaray::imageFilm_t *image)
{
	std::stringstream passString;
	std::stringstream SettingsSPPM;
	imageFilm = image;

	passString << "Rendering pass 1 of " << std::max(1, passNum) << "...";
	Y_INFO << integratorName << ": " << passString.str() << yendl;
	if(intpb) intpb->setTag(passString.str().c_str());

	gTimer.addEvent("rendert");
	gTimer.start("rendert");
	imageFilm->init(passNum);

	const camera_t* camera = scene->getCamera();

	maxDepth = 0.f;
	minDepth = 1e38f;

	if(imageFilm->passEnabled(PASS_YAF_Z_DEPTH_NORM) || imageFilm->passEnabled(PASS_YAF_MIST)) precalcDepths();

	initializePPM(); // seems could integrate into the preRender
	renderPass(numView, 1, 0, false, 0);
	PM_IRE = false;

	int hpNum = camera->resX() * camera->resY();
	int passInfo = 1;
	for(int i=1; i<passNum; ++i) //progress pass, the offset start from 1 as it is 0 based.
	{
		if(scene->getSignals() & Y_SIG_ABORT) break;
		passInfo = i+1;
		imageFilm->nextPass(numView, false, integratorName);
		nRefined = 0;
		renderPass(numView, 1, 1 + (i-1)*1, false, i); // offset are only related to the passNum, since we alway have only one sample.
		Y_INFO <<  integratorName << ": This pass refined " << nRefined << " of " << hpNum << " pixels." << yendl;
	}
	maxDepth = 0.f;
	gTimer.stop("rendert");
	Y_INFO << integratorName << ": Overall rendertime: "<< gTimer.getTime("rendert") << "s." << yendl;

	// Integrator Settings for "drawRenderSettings()" in imageFilm, SPPM has own render method, so "getSettings()"
	// in integrator.h has no effect and Integrator settings won't be printed to the parameter badge.
	SettingsSPPM << integratorName << " (" << settings << "; Passes rendered: " << passInfo << ")";
	imageFilm->setIntegParams(SettingsSPPM.str());
	return true;
}


bool SPPM::renderTile(renderArea_t &a, int n_samples, int offset, bool adaptive, int threadID, int AA_pass_number)
{
	int x;
	const camera_t* camera = scene->getCamera();
	x=camera->resX();
	diffRay_t c_ray;
	ray_t d_ray;
	PFLOAT dx=0.5, dy=0.5, d1=1.0/(PFLOAT)n_samples;
	float lens_u=0.5f, lens_v=0.5f;
	PFLOAT wt, wt_dummy;
	random_t prng(offset*(x*a.Y+a.X)+123);
	renderState_t rstate(&prng);
	rstate.threadID = threadID;
	rstate.cam = camera;
	bool sampleLns = camera->sampleLense();
	int pass_offs=offset, end_x=a.X+a.W, end_y=a.Y+a.H;
	float inv_AA_max_possible_samples = 1.f / ((float) AA_samples + ((float) (AA_passes-1) * (float) AA_inc_samples));

	colorIntPasses_t colorPasses = imageFilm->get_RenderPasses().colorPassesTemplate;

	colorIntPasses_t tmpPassesZero = imageFilm->get_RenderPasses().colorPassesTemplate;
	
	for(int i=a.Y; i<end_y; ++i)
	{
		for(int j=a.X; j<end_x; ++j)
		{
			if(scene->getSignals() & Y_SIG_ABORT) break;

			rstate.pixelNumber = x*i+j;
			rstate.samplingOffs = fnv_32a_buf(i*fnv_32a_buf(j));//fnv_32a_buf(rstate.pixelNumber);
			float toff = scrHalton(5, pass_offs+rstate.samplingOffs); // **shall be just the pass number...**

			for(int sample=0; sample<n_samples; ++sample) //set n_samples = 1.
			{
				colorPasses.reset_colors();
				
				rstate.setDefaults();
				rstate.pixelSample = pass_offs+sample;
				rstate.time = addMod1((PFLOAT)sample*d1, toff); //(0.5+(PFLOAT)sample)*d1;
				// the (1/n, Larcher&Pillichshammer-Seq.) only gives good coverage when total sample count is known
				// hence we use scrambled (Sobol, van-der-Corput) for multipass AA

				dx = RI_vdC(rstate.pixelSample, rstate.samplingOffs);
				dy = RI_S(rstate.pixelSample, rstate.samplingOffs);

				if(sampleLns)
				{
					lens_u = scrHalton(3, rstate.pixelSample+rstate.samplingOffs);
					lens_v = scrHalton(4, rstate.pixelSample+rstate.samplingOffs);
				}
				c_ray = camera->shootRay(j+dx, i+dy, lens_u, lens_v, wt); // wt need to be considered
				if(wt==0.0)
				{
					imageFilm->addSample(tmpPassesZero, j, i, dx, dy, &a); //maybe not need
					continue;
				}
				//setup ray differentials
				d_ray = camera->shootRay(j+1+dx, i+dy, lens_u, lens_v, wt_dummy);
				c_ray.xfrom = d_ray.from;
				c_ray.xdir = d_ray.dir;
				d_ray = camera->shootRay(j+dx, i+1+dy, lens_u, lens_v, wt_dummy);
				c_ray.yfrom = d_ray.from;
				c_ray.ydir = d_ray.dir;
				c_ray.time = rstate.time;
				c_ray.hasDifferentials = true;
				// col = T * L_o + L_v
				diffRay_t c_ray_copy = c_ray;

				//for sppm progressive
				int index = i*camera->resX() + j;
				HitPoint &hp = hitPoints[index];

				GatherInfo gInfo = traceGatherRay(rstate, c_ray, hp, colorPasses);
				hp.constantRandiance += gInfo.constantRandiance; // accumulate the constant radiance for later usage.

				// progressive refinement
				const float _alpha = 0.7f; // another common choice is 0.8, seems not changed much.

				// The author's refine formular
				if(gInfo.photonCount > 0)
				{
					float g = std::min((hp.accPhotonCount + _alpha * gInfo.photonCount) / (hp.accPhotonCount + gInfo.photonCount), 1.0f);
					hp.radius2 *= g;
					hp.accPhotonCount += gInfo.photonCount * _alpha;
					hp.accPhotonFlux = (hp.accPhotonFlux + gInfo.photonFlux) * g;
					nRefined++; // record the pixel that has refined.
				}

				//radiance estimate
				//colorPasses.probe_mult(PASS_YAF_DIFFUSE_INDIRECT, 1.f / (hp.radius2 * M_PI * totalnPhotons));
				colorA_t color = colorPasses.probe_set(PASS_YAF_INDIRECT, hp.accPhotonFlux / (hp.radius2 * M_PI * totalnPhotons));
				color += gInfo.constantRandiance;
				color.A = gInfo.constantRandiance.A; //the alpha value is hold in the constantRadiance variable
				if(colorPasses.enabled(PASS_YAF_INDIRECT)) colorPasses(PASS_YAF_INDIRECT).A = gInfo.constantRandiance.A;

				colorPasses.probe_set(PASS_YAF_COMBINED, color);


				if(colorPasses.enabled(PASS_YAF_Z_DEPTH_NORM) || colorPasses.enabled(PASS_YAF_Z_DEPTH_ABS) || colorPasses.enabled(PASS_YAF_MIST))
				{
					float depth_abs = 0.f, depth_norm = 0.f;

					if(colorPasses.enabled(PASS_YAF_Z_DEPTH_NORM) || colorPasses.enabled(PASS_YAF_MIST))
					{
						if(c_ray.tmax > 0.f)
						{
							depth_norm = 1.f - (c_ray.tmax - minDepth) * maxDepth; // Distance normalization
						}
						colorPasses.probe_set(PASS_YAF_Z_DEPTH_NORM, colorA_t(depth_norm));
						colorPasses.probe_set(PASS_YAF_MIST, colorA_t(1.f-depth_norm));
					}
					if(colorPasses.enabled(PASS_YAF_Z_DEPTH_ABS))
					{
						depth_abs = c_ray.tmax;
						if(depth_abs <= 0.f)
						{
							depth_abs = 99999997952.f;
						}
						colorPasses.probe_set(PASS_YAF_Z_DEPTH_ABS, colorA_t(depth_abs));
					}
				}
				
				for(int idx = PASS_YAF_COMBINED; idx <= colorPasses.get_highest_internal_pass_used(); ++idx)
				{
					if(colorPasses(idx).A > 1.f) colorPasses(idx).A = 1.f;
										
					switch(idx)
					{
                    case PASS_YAF_Z_DEPTH_NORM: break;
                    case PASS_YAF_Z_DEPTH_ABS: break;
                    case PASS_YAF_MIST: break;
                    case PASS_YAF_NORMAL_SMOOTH: break;
                    case PASS_YAF_NORMAL_GEOM: break;
                    case PASS_YAF_AO: break;
                    case PASS_YAF_UV: break;
                    case PASS_YAF_DEBUG_NU: break;
                    case PASS_YAF_DEBUG_NV: break;
                    case PASS_YAF_DEBUG_DPDU: break;
                    case PASS_YAF_DEBUG_DPDV: break;
                    case PASS_YAF_DEBUG_DSDU: break;
                    case PASS_YAF_DEBUG_DSDV: break;
                    case PASS_YAF_OBJ_INDEX_ABS: break;
                    case PASS_YAF_OBJ_INDEX_NORM: break;
                    case PASS_YAF_OBJ_INDEX_AUTO: break;
                    case PASS_YAF_MAT_INDEX_ABS: break;
                    case PASS_YAF_MAT_INDEX_NORM: break;
                    case PASS_YAF_MAT_INDEX_AUTO: break;
                    case PASS_YAF_AA_SAMPLES: break;
                    
                    //Processing of mask render passes:
                    case PASS_YAF_OBJ_INDEX_MASK: 
                    case PASS_YAF_OBJ_INDEX_MASK_SHADOW: 
                    case PASS_YAF_OBJ_INDEX_MASK_ALL: 
                    case PASS_YAF_MAT_INDEX_MASK: 
                    case PASS_YAF_MAT_INDEX_MASK_SHADOW:
                    case PASS_YAF_MAT_INDEX_MASK_ALL: 
                        
                        if(colorPasses.pass_mask_invert)
                        {
                            colorPasses(idx) = colorA_t(1.f) - colorPasses(idx);
                        }
                        
                        if(!colorPasses.pass_mask_only)
                        {
                            colorA_t colCombined = colorPasses(PASS_YAF_COMBINED);
                            colCombined.A = 1.f;	
                            colorPasses(idx) *= colCombined;
                        }
                        break;
                        
                    default: colorPasses(idx) *= wt; break;
					}				}

				imageFilm->addSample(colorPasses, j, i, dx, dy, &a, sample, AA_pass_number, inv_AA_max_possible_samples);
            }
		}
	}
	return true;
}

//photon pass, scatter photon
void SPPM::prePass(int samples, int offset, bool adaptive)
{
	std::stringstream set;
	gTimer.addEvent("prePass");
	gTimer.start("prePass");

	Y_INFO << integratorName << ": Starting Photon tracing pass..." << yendl;

	if(trShad)
	{
		set << "ShadowDepth [" << sDepth << "]";
	}
	if(!set.str().empty()) set << "+";
	set << "RayDepth [" << rDepth << "]";

	if(bHashgrid) photonGrid.clear();
	else {diffuseMap.clear(); causticMap.clear();}

	background = scene->getBackground();
	lights = scene->lights;
	std::vector<light_t*> tmplights;

	//background do not emit photons, or it is merged into normal light?
	settings = set.str();

	ray_t ray;
	float lightNumPdf, lightPdf, s1, s2, s3, s4, s5, s6, s7, sL;
	int numDLights = 0;
	float fNumLights = 0.f;
	float *energies = NULL;
	color_t pcol;

	tmplights.clear();

	for(int i=0; i<(int)lights.size(); ++i)
	{
		numDLights++;
		tmplights.push_back(lights[i]);
	}

	fNumLights = (float)numDLights;
	energies = new float[numDLights];

	for (int i=0; i<numDLights; ++i) energies[i] = tmplights[i]->totalEnergy().energy();

	lightPowerD = new pdf1D_t(energies, numDLights);

	Y_INFO << integratorName << ": Light(s) photon color testing for photon map:" << yendl;

	for(int i=0;i<numDLights;++i)
	{
		pcol = tmplights[i]->emitPhoton(.5, .5, .5, .5, ray, lightPdf);
		lightNumPdf = lightPowerD->func[i] * lightPowerD->invIntegral;
		pcol *= fNumLights * lightPdf / lightNumPdf; //remember that lightPdf is the inverse of the pdf, hence *=...
		Y_INFO << integratorName << ": Light [" << i+1 << "] Photon col:" << pcol << " | lnpdf: " << lightNumPdf << yendl;
	}

	delete[] energies;

	//shoot photons
	bool done=false;
	unsigned int curr=0;

	surfacePoint_t sp;
	random_t prng(offset*(4517)+123);
	renderState_t state(&prng);
	unsigned char userdata[USER_DATA_SIZE+7];
	state.userdata = (void *)( &userdata[7] - ( ((size_t)&userdata[7])&7 ) ); // pad userdata to 8 bytes
	state.cam = scene->getCamera();
	progressBar_t *pb;
	int pbStep;
	if(intpb) pb = intpb;
	else pb = new ConsoleProgressBar_t(80);

	if(bHashgrid) Y_INFO << integratorName << ": Building photon hashgrid..." << yendl;
	else Y_INFO << integratorName << ": Building photon map..." << yendl;

	pb->init(128);
	pbStep = std::max(1U, nPhotons/128);
	//pb->setTag("Building photon map...");

	//Pregather  photons
	float invDiffPhotons = 1.f / (float)nPhotons;

	unsigned int ndPhotonStored = 0;
//	unsigned int ncPhotonStored = 0;

	while(!done)
	{
		if(scene->getSignals() & Y_SIG_ABORT) {  pb->done(); if(!intpb) delete pb; return; }
		state.chromatic = true;
		state.wavelength = scrHalton(5, curr);

	   // Tried LD, get bad and strange results for some stategy.
       s1 = hal1.getNext();
	   s2 = hal2.getNext();
       s3 = hal3.getNext();
       s4 = hal4.getNext();

		sL = float(curr) * invDiffPhotons; // Does sL also need more random for each pass?
		int lightNum = lightPowerD->DSample(sL, &lightNumPdf);
		if(lightNum >= numDLights){ Y_ERROR << integratorName << ": lightPDF sample error! "<<sL<<"/"<<lightNum<<"... stopping now.\n"; delete lightPowerD; return; }

		pcol = tmplights[lightNum]->emitPhoton(s1, s2, s3, s4, ray, lightPdf);
		ray.tmin = scene->rayMinDist;
		ray.tmax = -1.0;
		pcol *= fNumLights*lightPdf/lightNumPdf; //remember that lightPdf is the inverse of th pdf, hence *=...

		if(pcol.isBlack())
		{
			++curr;
			done = (curr >= nPhotons);
			continue;
		}

		int nBounces=0;
		bool causticPhoton = false;
		bool directPhoton = true;
		const material_t *material = NULL;
		BSDF_t bsdfs;

		while( scene->intersect(ray, sp) ) //scatter photons.
		{
			if(isnan(pcol.R) || isnan(pcol.G) || isnan(pcol.B))
			{ Y_WARNING << integratorName << ": NaN  on photon color for light" << lightNum + 1 << ".\n"; continue; }

			color_t transm(1.f);
			color_t vcol(0.f);
			const volumeHandler_t* vol;

			if(material)
			{
				if((bsdfs&BSDF_VOLUMETRIC) && (vol=material->getVolumeHandler(sp.Ng * -ray.dir < 0)))
				{
					if(vol->transmittance(state, ray, vcol)) transm = vcol;
				}
			}

			vector3d_t wi = -ray.dir, wo;
			material = sp.material;
			material->initBSDF(state, sp, bsdfs);

			//deposit photon on diffuse surface, now we only have one map for all, elimate directPhoton for we estimate it directly
			if(!directPhoton && !causticPhoton && (bsdfs & (BSDF_DIFFUSE)))
			{
				photon_t np(wi, sp.P, pcol);// pcol used here

				if(bHashgrid) photonGrid.pushPhoton(np);
				else
				{
					diffuseMap.pushPhoton(np);
					diffuseMap.setNumPaths(curr);
				}
				ndPhotonStored++;
			}
			// add caustic photon
			if(!directPhoton && causticPhoton && (bsdfs & (BSDF_DIFFUSE | BSDF_GLOSSY)))
			{
				photon_t np(wi, sp.P, pcol);// pcol used here

				if(bHashgrid) photonGrid.pushPhoton(np);
				else
				{
					causticMap.pushPhoton(np);
					causticMap.setNumPaths(curr);
				}
				ndPhotonStored++;
			}

			// need to break in the middle otherwise we scatter the photon and then discard it => redundant
			if(nBounces == maxBounces) break;

			// scatter photon
			s5 = ourRandom(); // now should use this to see correctness
			s6 = ourRandom();
			s7 = ourRandom();

			pSample_t sample(s5, s6, s7, BSDF_ALL, pcol, transm);

			bool scattered = material->scatterPhoton(state, sp, wi, wo, sample);
			if(!scattered) break; //photon was absorped.  actually based on russian roulette

			pcol = sample.color;

			causticPhoton = ((sample.sampledFlags & (BSDF_GLOSSY | BSDF_SPECULAR | BSDF_DISPERSIVE)) && directPhoton) ||
							((sample.sampledFlags & (BSDF_GLOSSY | BSDF_SPECULAR | BSDF_FILTER | BSDF_DISPERSIVE)) && causticPhoton);
			directPhoton = (sample.sampledFlags & BSDF_FILTER) && directPhoton;

			if(state.chromatic && (sample.sampledFlags & BSDF_DISPERSIVE))
				{
					state.chromatic=false;
					color_t wl_col;
					wl2rgb(state.wavelength, wl_col);
					pcol *= wl_col;
				}
				
			ray.from = sp.P;
			ray.dir = wo;
			ray.tmin = scene->rayMinDist;
			ray.tmax = -1.0;
			++nBounces;

		}
		++curr;
		if(curr % pbStep == 0) pb->update();
		done = (curr >= nPhotons);
	}
	pb->done();
	//pb->setTag("Photon map built.");
	Y_INFO << integratorName << ":Photon map built." << yendl;
	Y_INFO << integratorName << ": Shot " << curr << " photons from " << numDLights << " light(s)" << yendl;
	delete lightPowerD;

	totalnPhotons +=  nPhotons;	// accumulate the total photon number, not using nPath for the case of hashgrid.

	Y_INFO << integratorName << ": Stored photons: "<< diffuseMap.nPhotons() + causticMap.nPhotons() << yendl;

	if(bHashgrid)
	{
		Y_INFO << integratorName << ": Building photons hashgrid:" << yendl;
		photonGrid.updateGrid();
		Y_INFO << integratorName << ": Done." << yendl;
	}
	else
	{
		if(diffuseMap.nPhotons() > 0)
		{
			Y_INFO << integratorName << ": Building diffuse photons kd-tree:" << yendl;
			diffuseMap.updateTree();
			Y_INFO << integratorName << ": Done." << yendl;
		}
		if(causticMap.nPhotons() > 0)
		{
			Y_INFO << integratorName << ": Building caustic photons kd-tree:" << yendl;
			causticMap.updateTree();
			Y_INFO << integratorName << ": Done." << yendl;
		}
		if(diffuseMap.nPhotons() < 50)
		{
			Y_ERROR << integratorName << ": Too few photons, stopping now." << yendl;
			return;
		}
	}

	tmplights.clear();

	if(!intpb) delete pb;

	gTimer.stop("prePass");

	if(bHashgrid)
		Y_INFO << integratorName << ": PhotonGrid building time: " << gTimer.getTime("prePass") << yendl;
	else
		Y_INFO << integratorName << ": PhotonMap building time: " << gTimer.getTime("prePass") << yendl;

	return;
}

//now it's a dummy function
colorA_t SPPM::integrate(renderState_t &state, diffRay_t &ray, colorIntPasses_t &colorPasses /*, sampler_t &sam*/) const
{
	return colorA_t(0.f);
}


GatherInfo SPPM::traceGatherRay(yafaray::renderState_t &state, yafaray::diffRay_t &ray, yafaray::HitPoint &hp, colorIntPasses_t &colorPasses)
{
	static int _nMax=0;
	static int calls=0;
	++calls;
	color_t col(0.0);
	GatherInfo gInfo;

	CFLOAT alpha;
	surfacePoint_t sp;

	void *o_udat = state.userdata;
	bool oldIncludeLights = state.includeLights;

	if(transpBackground) alpha=0.0;
	else alpha=1.0;

	if(scene->intersect(ray, sp))
	{
		unsigned char userdata[USER_DATA_SIZE+7];
		state.userdata = (void *)( &userdata[7] - ( ((size_t)&userdata[7])&7 ) ); // pad userdata to 8 bytes
		if(state.raylevel == 0)
		{
			state.chromatic = true;
			state.includeLights = true;
		}

		BSDF_t bsdfs;
		vector3d_t N_nobump = sp.N;
		vector3d_t wo = -ray.dir;
		const material_t *material = sp.material;
		material->initBSDF(state, sp, bsdfs);
		gInfo.constantRandiance += colorPasses.probe_add(PASS_YAF_EMIT, material->emit(state, sp, wo), state.raylevel == 0); //add only once, but FG seems add twice?
		state.includeLights = false;
		spDifferentials_t spDiff(sp, ray);
		
		colorIntPasses_t tmpColorPasses = colorPasses;

		if(bsdfs & BSDF_DIFFUSE)
		{
			gInfo.constantRandiance += estimateAllDirectLight(state, sp, wo, colorPasses);
		}

		// estimate radiance using photon map
		foundPhoton_t *gathered = new foundPhoton_t[nMaxGather];

		//if PM_IRE is on. we should estimate the initial radius using the photonMaps. (PM_IRE is only for the first pass, so not consume much time)
		if(PM_IRE && !hp.radiusSetted) // "waste" two gather here as it has two maps now. This make the logic simple.
		{
			PFLOAT radius_1 = dsRadius * dsRadius;
			PFLOAT radius_2 = radius_1;
			int nGathered_1 = 0, nGathered_2 = 0;

			if(diffuseMap.nPhotons() > 0)
				nGathered_1 = diffuseMap.gather(sp.P, gathered, nSearch, radius_1);
			if(causticMap.nPhotons() > 0)
				nGathered_2 = causticMap.gather(sp.P, gathered, nSearch, radius_2);
			if(nGathered_1 > 0 || nGathered_2 >0) // it none photon gathered, we just skip.
			{
				if(radius_1 < radius_2) // we choose the smaller one to be the initial radius.
					hp.radius2 = radius_1;
				else
					hp.radius2 = radius_2;

				hp.radiusSetted = true;
			}
		}

		int nGathered=0;
		PFLOAT radius2 = hp.radius2;

		if(bHashgrid)
			nGathered = photonGrid.gather(sp.P, gathered, nMaxGather, radius2); // disable now
		else
		{
			if(diffuseMap.nPhotons() > 0) // this is needed to avoid a runtime error.
			{
				nGathered = diffuseMap.gather(sp.P, gathered, nMaxGather, radius2); //we always collected all the photon inside the radius
			}

			if(nGathered > 0)
			{
				if(nGathered > _nMax)
				{
					_nMax = nGathered;
					std::cout << "maximum Photons: "<<_nMax<<", radius2: "<<radius2<<"\n";
					if(_nMax == 10) for(int j=0; j < nGathered; ++j ) std::cout<<"col:"<<gathered[j].photon->color()<<"\n";
				}
				for(int i=0; i<nGathered; ++i)
				{
					////test if the photon is in the ellipsoid
					//vector3d_t scale  = sp.P - gathered[i].photon->pos;
					//vector3d_t temp;
					//temp.x = scale VDOT sp.NU;
					//temp.y = scale VDOT sp.NV;
					//temp.z = scale VDOT sp.N;

					//double inv_radi = 1 / sqrt(radius2);
					//temp.x  *= inv_radi; temp.y *= inv_radi; temp.z *=  1. / (2.f * scene->rayMinDist);
					//if(temp.lengthSqr() > 1.)continue;

					gInfo.photonCount++;
					vector3d_t pdir = gathered[i].photon->direction();
					color_t surfCol = material->eval(state, sp, wo, pdir, BSDF_DIFFUSE); // seems could speed up using rho, (something pbrt made)
					gInfo.photonFlux += surfCol * gathered[i].photon->color();// * std::fabs(sp.N*pdir); //< wrong!?
					//color_t  flux= surfCol * gathered[i].photon->color();// * std::fabs(sp.N*pdir); //< wrong!?

					////start refine here
					//double ALPHA = 0.7;
					//double g = (hp.accPhotonCount*ALPHA+ALPHA) / (hp.accPhotonCount*ALPHA+1.0);
					//hp.radius2 *= g;
					//hp.accPhotonCount++;
					//hp.accPhotonFlux=((color_t)hp.accPhotonFlux+flux)*g;
				}
			}

			// gather caustics photons
			if(bsdfs & BSDF_DIFFUSE && causticMap.ready())
			{

				radius2 = hp.radius2; //reset radius2 & nGathered
				nGathered = causticMap.gather(sp.P, gathered, nMaxGather, radius2);
				if(nGathered > 0)
				{
					color_t surfCol(0.f);
					for(int i=0; i<nGathered; ++i)
					{
						vector3d_t pdir = gathered[i].photon->direction();
						gInfo.photonCount++;
						surfCol = material->eval(state, sp, wo, pdir, BSDF_ALL); // seems could speed up using rho, (something pbrt made)
						gInfo.photonFlux += surfCol * gathered[i].photon->color();// * std::fabs(sp.N*pdir); //< wrong!?//gInfo.photonFlux += colorPasses.probe_add(PASS_YAF_DIFFUSE_INDIRECT, surfCol * gathered[i].photon->color(), state.raylevel == 0);// * std::fabs(sp.N*pdir); //< wrong!?
						//color_t  flux= surfCol * gathered[i].photon->color();// * std::fabs(sp.N*pdir); //< wrong!?

						////start refine here
						//double ALPHA = 0.7;
						//double g = (hp.accPhotonCount*ALPHA+ALPHA) / (hp.accPhotonCount*ALPHA+1.0);
						//hp.radius2 *= g;
						//hp.accPhotonCount++;
						//hp.accPhotonFlux=((color_t)hp.accPhotonFlux+flux)*g;
					}
				}
			}
		}
		delete [] gathered;

		state.raylevel++;
		if(state.raylevel <= rDepth)
		{
			Halton hal2(2);
			Halton hal3(3);
			// dispersive effects with recursive raytracing:
			if( (bsdfs & BSDF_DISPERSIVE) && state.chromatic )
			{
				state.includeLights = false; //debatable...
				int dsam = 8;
				int oldDivision = state.rayDivision;
				int oldOffset = state.rayOffset;
				float old_dc1 = state.dc1, old_dc2 = state.dc2;
				if(state.rayDivision > 1) dsam = std::max(1, dsam/oldDivision);
				state.rayDivision *= dsam;
				int branch = state.rayDivision*oldOffset;
				float d_1 = 1.f/(float)dsam;
				float ss1 = RI_S(state.pixelSample + state.samplingOffs);
				color_t dcol(0.f), vcol(1.f);
				vector3d_t wi;
				const volumeHandler_t *vol;
				diffRay_t refRay;
				float W = 0.f;
				GatherInfo cing, t_cing; //Dispersive is different handled, not same as GLOSSY, at the BSDF_VOLUMETRIC part

				for(int ns=0; ns<dsam; ++ns)
				{
					state.wavelength = (ns + ss1)*d_1;
					state.dc1 = scrHalton(2*state.raylevel+1, branch + state.samplingOffs);
					state.dc2 = scrHalton(2*state.raylevel+2, branch + state.samplingOffs);
					if(oldDivision > 1)  state.wavelength = addMod1(state.wavelength, old_dc1);
					state.rayOffset = branch;
					++branch;
					sample_t s(0.5f, 0.5f, BSDF_REFLECT|BSDF_TRANSMIT|BSDF_DISPERSIVE);
					color_t mcol = material->sample(state, sp, wo, wi, s, W);

					if(s.pdf > 1.0e-6f && (s.sampledFlags & BSDF_DISPERSIVE))
					{
						state.chromatic = false;
						color_t wl_col;
						wl2rgb(state.wavelength, wl_col);
						refRay = diffRay_t(sp.P, wi, scene->rayMinDist);
						t_cing = traceGatherRay(state, refRay, hp, tmpColorPasses);
						t_cing.photonFlux *= mcol * wl_col * W;
						t_cing.constantRandiance *= mcol * wl_col * W;
						
						tmpColorPasses.probe_add(PASS_YAF_TRANS, t_cing.constantRandiance, state.raylevel == 1);
						
						state.chromatic = true;
					}
					cing += t_cing;
				}
				if((bsdfs&BSDF_VOLUMETRIC) && (vol=material->getVolumeHandler(sp.Ng * refRay.dir < 0)))
				{
					vol->transmittance(state, refRay, vcol);
					cing.photonFlux *= vcol;
					cing.constantRandiance *= vcol;
				}

				gInfo.constantRandiance += cing.constantRandiance * d_1;
				gInfo.photonFlux += cing.photonFlux * d_1;
				gInfo.photonCount += cing.photonCount * d_1;

				if(tmpColorPasses.get_highest_internal_pass_used() > 0)
				{
					tmpColorPasses *= d_1;
					colorPasses += tmpColorPasses;
				}

				state.rayDivision = oldDivision;
				state.rayOffset = oldOffset;
				state.dc1 = old_dc1; state.dc2 = old_dc2;
			}

			// glossy reflection with recursive raytracing:  Pure GLOSSY material doesn't hold photons?

			if( bsdfs & BSDF_GLOSSY )
			{
				state.includeLights = false;
				int gsam = 8;
				int oldDivision = state.rayDivision;
				int oldOffset = state.rayOffset;
				float old_dc1 = state.dc1, old_dc2 = state.dc2;
				if(state.rayDivision > 1) gsam = std::max(1, gsam/oldDivision);
				state.rayDivision *= gsam;
				int branch = state.rayDivision*oldOffset;
				unsigned int offs = gsam * state.pixelSample + state.samplingOffs;
				float d_1 = 1.f/(float)gsam;
				color_t vcol(1.f);
				vector3d_t wi;
				const volumeHandler_t *vol;
				diffRay_t refRay;

				GatherInfo ging, t_ging;

				hal2.setStart(offs);
				hal3.setStart(offs);
				
				if(tmpColorPasses.get_highest_internal_pass_used() > 0) tmpColorPasses.reset_colors();

				for(int ns=0; ns<gsam; ++ns)
				{
					state.dc1 = scrHalton(2*state.raylevel+1, branch + state.samplingOffs);
					state.dc2 = scrHalton(2*state.raylevel+2, branch + state.samplingOffs);
					state.rayOffset = branch;
					++offs;
					++branch;

					float s1 = hal2.getNext();
					float s2 = hal3.getNext();

					float W = 0.f;

					sample_t s(s1, s2, BSDF_ALL_GLOSSY);
					color_t mcol = material->sample(state, sp, wo, wi, s, W);

					if((material->getFlags() & BSDF_REFLECT) && !(material->getFlags() & BSDF_TRANSMIT))
                    {
                        float W = 0.f;

                        sample_t s(s1, s2, BSDF_GLOSSY | BSDF_REFLECT);
                        color_t mcol = material->sample(state, sp, wo, wi, s, W);
                        colorA_t integ = 0.f;
                        refRay = diffRay_t(sp.P, wi, scene->rayMinDist);
                        if(s.sampledFlags & BSDF_REFLECT) spDiff.reflectedRay(ray, refRay);
                        else if(s.sampledFlags & BSDF_TRANSMIT) spDiff.refractedRay(ray, refRay, material->getMatIOR());
                        integ = (color_t)integrate(state, refRay, tmpColorPasses);

                        if((bsdfs&BSDF_VOLUMETRIC) && (vol=material->getVolumeHandler(sp.Ng * refRay.dir < 0)))
                        {
                            if(vol->transmittance(state, refRay, vcol)) integ *= vcol;
                        }
                        
                        //gcol += tmpColorPasses.probe_add(PASS_YAF_GLOSSY_INDIRECT, (color_t)integ * mcol * W, state.raylevel == 1);
                        t_ging = traceGatherRay(state, refRay, hp, tmpColorPasses);
						t_ging.photonFlux *=mcol * W;
						t_ging.constantRandiance *= mcol * W;
						ging += t_ging;
                    }
                    else if((material->getFlags() & BSDF_REFLECT) && (material->getFlags() & BSDF_TRANSMIT))
                    {
                        sample_t s(s1, s2, BSDF_GLOSSY | BSDF_ALL_GLOSSY);
                        color_t mcol[2];
                        float W[2];
                        vector3d_t dir[2];

                        mcol[0] = material->sample(state, sp, wo, dir, mcol[1], s, W);
                        colorA_t integ = 0.f;

                        if(s.sampledFlags & BSDF_REFLECT && !(s.sampledFlags & BSDF_DISPERSIVE))
                        {
                            refRay = diffRay_t(sp.P, dir[0], scene->rayMinDist);
                            spDiff.reflectedRay(ray, refRay);
                            integ = integrate(state, refRay, tmpColorPasses);
                            if((bsdfs&BSDF_VOLUMETRIC) && (vol=material->getVolumeHandler(sp.Ng * refRay.dir < 0)))
                            {
                                if(vol->transmittance(state, refRay, vcol)) integ *= vcol;
                            }
                            color_t colReflectFactor = mcol[0] * W[0];
                            
                            t_ging = traceGatherRay(state, refRay, hp, tmpColorPasses);
							t_ging.photonFlux *= colReflectFactor;
							t_ging.constantRandiance *= colReflectFactor;
							
							tmpColorPasses.probe_add(PASS_YAF_TRANS, (color_t)t_ging.constantRandiance, state.raylevel == 1);
							ging += t_ging;
                        }

                        if(s.sampledFlags & BSDF_TRANSMIT)
                        {
                            refRay = diffRay_t(sp.P, dir[1], scene->rayMinDist);
                            spDiff.refractedRay(ray, refRay, material->getMatIOR());
                            integ = integrate(state, refRay, tmpColorPasses);
                            if((bsdfs&BSDF_VOLUMETRIC) && (vol=material->getVolumeHandler(sp.Ng * refRay.dir < 0)))
                            {
                                if(vol->transmittance(state, refRay, vcol)) integ *= vcol;
                            }
                            
                            color_t colTransmitFactor = mcol[1] * W[1];
                            alpha = integ.A;
                            t_ging = traceGatherRay(state, refRay, hp, tmpColorPasses);
							t_ging.photonFlux *= colTransmitFactor;
							t_ging.constantRandiance *= colTransmitFactor;
							tmpColorPasses.probe_add(PASS_YAF_GLOSSY_INDIRECT, (color_t)t_ging.constantRandiance, state.raylevel == 1);
                            ging += t_ging;
                        }
                    }
                        
					else if(s.sampledFlags & BSDF_GLOSSY)
					{
						refRay = diffRay_t(sp.P, wi, scene->rayMinDist);
						if(s.sampledFlags & BSDF_REFLECT) spDiff.reflectedRay(ray, refRay);
						else if(s.sampledFlags & BSDF_TRANSMIT) spDiff.refractedRay(ray, refRay, material->getMatIOR());

						t_ging = traceGatherRay(state, refRay, hp, tmpColorPasses);
						t_ging.photonFlux *=mcol * W;
						t_ging.constantRandiance *= mcol * W;
						tmpColorPasses.probe_add(PASS_YAF_GLOSSY_INDIRECT, t_ging.constantRandiance, state.raylevel == 1);
						ging += t_ging;
					}

					if((bsdfs&BSDF_VOLUMETRIC) && (vol=material->getVolumeHandler(sp.Ng * refRay.dir < 0)))
					{
						if(vol->transmittance(state, refRay, vcol))
						{
							ging.photonFlux *= vcol;
							ging.constantRandiance *= vcol;
							//tmpColorPasses.probe_add(PASS_YAF_GLOSSY_INDIRECT, t_ging.constantRandiance, state.raylevel == 1);
						}
					}
					
				}

				gInfo.constantRandiance += ging.constantRandiance * d_1;
				gInfo.photonFlux += ging.photonFlux * d_1;
				gInfo.photonCount += ging.photonCount * d_1;

				if(tmpColorPasses.get_highest_internal_pass_used() > 0)
				{
					tmpColorPasses *= d_1;
					colorPasses += tmpColorPasses;
				}

				state.rayDivision = oldDivision;
				state.rayOffset = oldOffset;
				state.dc1 = old_dc1;
				state.dc2 = old_dc2;
			}

			//...perfect specular reflection/refraction with recursive raytracing...
			if(bsdfs & (BSDF_SPECULAR | BSDF_FILTER))
			{
				state.includeLights = true;
				bool reflect=false, refract=false;
				vector3d_t dir[2];
				color_t rcol[2], vcol;
				material->getSpecular(state, sp, wo, reflect, refract, dir, rcol);
				const volumeHandler_t *vol;

				if(reflect)
				{
					diffRay_t refRay(sp.P, dir[0], scene->rayMinDist);
					spDiff.reflectedRay(ray, refRay); // compute the ray differentaitl
					GatherInfo refg = traceGatherRay(state, refRay, hp, tmpColorPasses);
					if((bsdfs&BSDF_VOLUMETRIC) && (vol=material->getVolumeHandler(sp.Ng * refRay.dir < 0)))
					{
						if(vol->transmittance(state, refRay, vcol))
						{
							refg.constantRandiance *= vcol;
							refg.photonFlux *= vcol;
						}
					}
					gInfo.constantRandiance += colorPasses.probe_add(PASS_YAF_REFLECT_PERFECT, refg.constantRandiance * colorA_t(rcol[0]), state.raylevel == 1);
					gInfo.photonFlux += refg.photonFlux * colorA_t(rcol[0]);
					gInfo.photonCount += refg.photonCount;
				}
				if(refract)
				{
					diffRay_t refRay(sp.P, dir[1], scene->rayMinDist);
					spDiff.refractedRay(ray, refRay, material->getMatIOR());
					GatherInfo refg = traceGatherRay(state, refRay, hp, tmpColorPasses);
					if((bsdfs&BSDF_VOLUMETRIC) && (vol=material->getVolumeHandler(sp.Ng * refRay.dir < 0)))
					{
						if(vol->transmittance(state, refRay, vcol))
						{
							refg.constantRandiance *= vcol;
							refg.photonFlux *= vcol;
						}
					}
					gInfo.constantRandiance += colorPasses.probe_add(PASS_YAF_REFRACT_PERFECT, refg.constantRandiance * colorA_t(rcol[1]), state.raylevel == 1);
					gInfo.photonFlux += refg.photonFlux * colorA_t(rcol[1]);
					gInfo.photonCount += refg.photonCount;
					alpha = refg.constantRandiance.A;
				}
			}
		}
		--state.raylevel;

		if(colorPasses.get_highest_internal_pass_used() > PASS_YAF_COMBINED && state.raylevel == 0)
		{
			generateCommonRenderPasses(colorPasses, state, sp);
			
			if(colorPasses.enabled(PASS_YAF_AO))
			{
				colorPasses(PASS_YAF_AO) = sampleAmbientOcclusionPass(state, sp, wo);
			}
		}

		if(transpRefractedBackground)
		{
			CFLOAT m_alpha = material->getAlpha(state, sp, wo);
			alpha = m_alpha + (1.f-m_alpha)*alpha;
		}
		else alpha = 1.0;
	}

	else //nothing hit, return background
	{
		if(background && !transpRefractedBackground)
		{
			gInfo.constantRandiance += colorPasses.probe_set(PASS_YAF_ENV, (*background)(ray, state, false), state.raylevel == 0);
		}
	}

	state.userdata = o_udat;
	state.includeLights = oldIncludeLights;

	colorA_t colVolTransmittance = scene->volIntegrator->transmittance(state, ray);
	colorA_t colVolIntegration = scene->volIntegrator->integrate(state, ray, colorPasses);

	if(transpBackground) alpha = std::max(alpha, 1.f-colVolTransmittance.R);

	colorPasses.probe_set(PASS_YAF_VOLUME_TRANSMITTANCE, colVolTransmittance);
	colorPasses.probe_set(PASS_YAF_VOLUME_INTEGRATION, colVolIntegration);
		
	gInfo.constantRandiance = (gInfo.constantRandiance * colVolTransmittance) + colVolIntegration;

	gInfo.constantRandiance.A = alpha; // a small trick for just hold the alpha value.

	return gInfo;
}

void SPPM::initializePPM()
{
	const camera_t* camera = scene->getCamera();
	unsigned int resolution = camera->resX() * camera->resY();

	hitPoints.reserve(resolution);
	bound_t bBox = scene->getSceneBound(); // Now using Scene Bound, this could get a bigger initial radius, and need more tests

	// initialize SPPM statistics
	float initialRadius = ((bBox.longX() + bBox.longY() + bBox.longZ()) / 3.f) / ((camera->resX() + camera->resY()) / 2.0f) * 2.f ;
	initialRadius = std::min(initialRadius, 1.f); //Fix the overflow bug
	for(unsigned int i = 0; i < resolution; i++)
	{
		HitPoint hp;
		hp.accPhotonFlux  = colorA_t(0.f);
		hp.accPhotonCount = 0;
		hp.radius2 = (initialRadius * initialFactor) * (initialRadius * initialFactor);
		hp.constantRandiance = colorA_t(0.f);
		hp.radiusSetted = false;	   // the flag used for IRE

		hitPoints.push_back(hp);
	}

	if(bHashgrid) photonGrid.setParm(initialRadius*2.f, nPhotons, bBox);

}

integrator_t* SPPM::factory(paraMap_t &params, renderEnvironment_t &render)
{
	bool transpShad=false;
	bool pmIRE = false;
	int shadowDepth=5; //may used when integrate Direct Light
	int raydepth=5;
	int _passNum = 1000;
	int numPhotons = 500000;
	int bounces = 5;
	float times = 1.f;
	int searchNum = 100;
	float dsRad = 1.0f;
<<<<<<< HEAD
	bool bg_transp = true;
	bool bg_transp_refract = true;
	bool do_AO=false;
	int AO_samples = 32;
	double AO_dist = 1.0;
	color_t AO_col(1.f);
=======
	bool bg_transp = false;
	bool bg_transp_refract = false;
>>>>>>> 5ceec80b

	params.getParam("transpShad", transpShad);
	params.getParam("shadowDepth", shadowDepth);
	params.getParam("raydepth", raydepth);
	params.getParam("photons", numPhotons);
	params.getParam("passNums", _passNum);
	params.getParam("bounces", bounces);
	params.getParam("times", times); // initial radius times

	params.getParam("photonRadius", dsRad);
	params.getParam("searchNum", searchNum);
	params.getParam("pmIRE", pmIRE);

	params.getParam("bg_transp", bg_transp);
	params.getParam("bg_transp_refract", bg_transp_refract);
	params.getParam("do_AO", do_AO);
	params.getParam("AO_samples", AO_samples);
	params.getParam("AO_distance", AO_dist);
	params.getParam("AO_color", AO_col);

	SPPM* ite = new SPPM(numPhotons, _passNum, transpShad, shadowDepth);
	ite->rDepth = raydepth;
	ite->maxBounces = bounces;
	ite->initialFactor = times;

	ite->dsRadius = dsRad; // under tests enable now
	ite->nSearch = searchNum;
	ite->PM_IRE = pmIRE;
	// Background settings
	ite->transpBackground = bg_transp;
	ite->transpRefractedBackground = bg_transp_refract;
	// AO settings
	ite->useAmbientOcclusion = do_AO;
	ite->aoSamples = AO_samples;
	ite->aoDist = AO_dist;
	ite->aoCol = AO_col;

	return ite;
}

extern "C"
{

	YAFRAYPLUGIN_EXPORT void registerPlugin(renderEnvironment_t &render)
	{
		render.registerFactory("SPPM", SPPM::factory);
	}

}
__END_YAFRAY<|MERGE_RESOLUTION|>--- conflicted
+++ resolved
@@ -1043,17 +1043,12 @@
 	float times = 1.f;
 	int searchNum = 100;
 	float dsRad = 1.0f;
-<<<<<<< HEAD
-	bool bg_transp = true;
-	bool bg_transp_refract = true;
 	bool do_AO=false;
 	int AO_samples = 32;
 	double AO_dist = 1.0;
 	color_t AO_col(1.f);
-=======
 	bool bg_transp = false;
 	bool bg_transp_refract = false;
->>>>>>> 5ceec80b
 
 	params.getParam("transpShad", transpShad);
 	params.getParam("shadowDepth", shadowDepth);
