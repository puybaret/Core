--- conflicted
+++ resolved
@@ -147,23 +147,18 @@
 		
 		if(bsdfs & BSDF_DIFFUSE)
 		{
-<<<<<<< HEAD
-			col += estimateAllDirectLight(state, sp, wo, colorPasses);;
+			col += estimateAllDirectLight(state, sp, wo, colorPasses);
 			
-			if(causticType == PHOTON || causticType == BOTH) col += colorPasses.probe_set(PASS_YAF_INDIRECT, estimateCausticPhotons(state, sp, wo), state.raylevel == 0); 
-=======
-			col += estimateAllDirectLight(state, sp, wo);
 			if(causticType == PHOTON || causticType == BOTH)
 			{
 				if(AA_clamp_indirect>0)
 				{
 					color_t tmpCol = estimateCausticPhotons(state, sp, wo);
 					tmpCol.clampProportionalRGB(AA_clamp_indirect);
-					col += tmpCol;
+					col += colorPasses.probe_set(PASS_YAF_INDIRECT, tmpCol, state.raylevel == 0);
 				}
-				else col += estimateCausticPhotons(state, sp, wo);
+				else col += colorPasses.probe_set(PASS_YAF_INDIRECT, estimateCausticPhotons(state, sp, wo), state.raylevel == 0); 
 			}
->>>>>>> 1a9b3bf6
 		}
 				
 		// path tracing:
