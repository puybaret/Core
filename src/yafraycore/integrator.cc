--- conflicted
+++ resolved
@@ -168,19 +168,15 @@
 	{
 		if(scene->getSignals() & Y_SIG_ABORT) break;
 		imageFilm->setAAThreshold(AA_threshold);
-<<<<<<< HEAD
-		imageFilm->nextPass(numView, true, integratorName);
+
+		int resampled_pixels = imageFilm->nextPass(numView, true, integratorName);
 		renderPass(numView, AA_inc_samples, AA_samples + (i-1)*AA_inc_samples, true, i);
-=======
-		int resampled_pixels = imageFilm->nextPass(true, integratorName);
-		renderPass(AA_inc_samples, AA_samples + (i-1)*AA_inc_samples, true);
 
 		if(resampled_pixels < AA_resampled_floor)
 		{
 			AA_threshold *= 0.9f;
 			Y_INFO << integratorName << ": Resampled pixels (" << resampled_pixels << ") below the floor (" << AA_resampled_floor << "): new AA Threshold for next pass = " << AA_threshold << yendl;
 		} 
->>>>>>> 9f7ce74b
 	}
 	maxDepth = 0.f;
 	gTimer.stop("rendert");
