/****************************************************************************
 * 		glossy_mat.cc: a glossy material based on Ashikhmin&Shirley's Paper
 *      This is part of the yafray package
 *      Copyright (C) 2006  Mathias Wein
 *
 *      This library is free software; you can redistribute it and/or
 *      modify it under the terms of the GNU Lesser General Public
 *      License as published by the Free Software Foundation; either
 *      version 2.1 of the License, or (at your option) any later version.
 *
 *      This library is distributed in the hope that it will be useful,
 *      but WITHOUT ANY WARRANTY; without even the implied warranty of
 *      MERCHANTABILITY or FITNESS FOR A PARTICULAR PURPOSE.  See the GNU
 *      Lesser General Public License for more details.
 *
 *      You should have received a copy of the GNU Lesser General Public
 *      License along with this library; if not, write to the Free Software
 *      Foundation,Inc., 59 Temple Place, Suite 330, Boston, MA 02111-1307 USA
 */

//NOTE: I don't know why we keep glossy.cc and glossy2.cc if the two files are identical. I had a very strange problem because I made changes only to glossy.cc and it worked in Linux builds, but the changes did not appear in Windows builds. Unless some decision is made, KEEP THE TWO FILES WITH THE SAME CONTENTS to avoid that kind of discrepancies.

#include <yafray_config.h>
#include <yafraycore/nodematerial.h>
#include <core_api/environment.h>
#include <utilities/sample_utils.h>
#include <materials/microfacet.h>


__BEGIN_YAFRAY

class glossyMat_t: public nodeMaterial_t
{
	public:
		glossyMat_t(const color_t &col, const color_t &dcol, float reflect, float diff, float expo, bool as_diffuse, visibility_t eVisibility=NORMAL_VISIBLE);
        virtual void initBSDF(const renderState_t &state, surfacePoint_t &sp, BSDF_t &bsdfTypes)const;
		virtual color_t eval(const renderState_t &state, const surfacePoint_t &sp, const vector3d_t &wo, const vector3d_t &wi, BSDF_t bsdfs, bool force_eval = false)const;
		virtual color_t sample(const renderState_t &state, const surfacePoint_t &sp, const vector3d_t &wo, vector3d_t &wi, sample_t &s, float &W)const;
		virtual float pdf(const renderState_t &state, const surfacePoint_t &sp, const vector3d_t &wo, const vector3d_t &wi, BSDF_t bsdfs)const;
		static material_t* factory(paraMap_t &, std::list< paraMap_t > &, renderEnvironment_t &);

		struct MDat_t
		{
			float mDiffuse, mGlossy, pDiffuse;
			void *stack;
		};

		void initOrenNayar(double sigma);

        virtual color_t getDiffuseColor(const renderState_t &state) const
        {
			MDat_t *dat = (MDat_t *)state.userdata;
			nodeStack_t stack(dat->stack);
			
			if(as_diffuse || with_diffuse) return (mDiffuseReflShader ? mDiffuseReflShader->getScalar(stack) : 1.f) * (diffuseS ? diffuseS->getColor(stack) : diff_color);
			else return color_t(0.f);
        }
        virtual color_t getGlossyColor(const renderState_t &state) const
        {
			MDat_t *dat = (MDat_t *)state.userdata;
			nodeStack_t stack(dat->stack);

			return (glossyRefS ? glossyRefS->getScalar(stack) : reflectivity) * (glossyS ? glossyS->getColor(stack) : gloss_color);
        }

	private:
		float OrenNayar(const vector3d_t &wi, const vector3d_t &wo, const vector3d_t &N, bool useTextureSigma, double textureSigma) const;

	protected:
		shaderNode_t* diffuseS;
		shaderNode_t* glossyS;
		shaderNode_t* glossyRefS;
		shaderNode_t* bumpS;
        shaderNode_t* exponentS;
        shaderNode_t *mSigmaOrenShader;     //!< Shader node for sigma in Oren Nayar material
        shaderNode_t *mDiffuseReflShader;   //!< Shader node for diffuse reflection strength (float)                
		color_t gloss_color, diff_color;
		float exponent, exp_u, exp_v;
		float reflectivity;
		float mDiffuse;
		bool as_diffuse, with_diffuse, anisotropic;
		bool orenNayar;
		float orenA, orenB;
};

glossyMat_t::glossyMat_t(const color_t &col, const color_t &dcol, float reflect, float diff, float expo, bool as_diff, visibility_t eVisibility):
			diffuseS(0), glossyS(0), glossyRefS(0), bumpS(0), exponentS(0), mSigmaOrenShader(0), mDiffuseReflShader(0), gloss_color(col), diff_color(dcol), exponent(expo),
			reflectivity(reflect), mDiffuse(diff), as_diffuse(as_diff), with_diffuse(false), anisotropic(false)
{
    mVisibility = eVisibility;
	bsdfFlags = BSDF_NONE;

	if(diff > 0)
	{
		bsdfFlags = BSDF_DIFFUSE | BSDF_REFLECT;
		with_diffuse = true;
	}

	orenNayar = false;

	bsdfFlags |= as_diffuse ? (BSDF_DIFFUSE | BSDF_REFLECT) : (BSDF_GLOSSY | BSDF_REFLECT);

	mVisibility = eVisibility;
}

void glossyMat_t::initBSDF(const renderState_t &state, surfacePoint_t &sp, BSDF_t &bsdfTypes)const
{
	MDat_t *dat = (MDat_t *)state.userdata;
	dat->stack = (char*)state.userdata + sizeof(MDat_t);
	nodeStack_t stack(dat->stack);
	if(bumpS) evalBump(stack, state, sp, bumpS);

	std::vector<shaderNode_t *>::const_iterator iter, end=allViewindep.end();
	for(iter = allViewindep.begin(); iter!=end; ++iter) (*iter)->eval(stack, state, sp);
	bsdfTypes=bsdfFlags;
	dat->mDiffuse = mDiffuse;
	dat->mGlossy = glossyRefS ? glossyRefS->getScalar(stack) : reflectivity;
	dat->pDiffuse = std::min(0.6f , 1.f - (dat->mGlossy/(dat->mGlossy + (1.f-dat->mGlossy)*dat->mDiffuse)) );
}

void glossyMat_t::initOrenNayar(double sigma)
{
	double sigma2 = sigma*sigma;
	orenA = 1.0 - 0.5*(sigma2 / (sigma2+0.33));
	orenB = 0.45 * sigma2 / (sigma2 + 0.09);
	orenNayar = true;
}

float glossyMat_t::OrenNayar(const vector3d_t &wi, const vector3d_t &wo, const vector3d_t &N, bool useTextureSigma, double textureSigma) const
{
	float cos_ti = std::max(-1.f,std::min(1.f,N*wi));
	float cos_to = std::max(-1.f,std::min(1.f,N*wo));
	float maxcos_f = 0.f;

	if(cos_ti < 0.9999f && cos_to < 0.9999f)
	{
		vector3d_t v1 = (wi - N*cos_ti).normalize();
		vector3d_t v2 = (wo - N*cos_to).normalize();
		maxcos_f = std::max(0.f, v1*v2);
	}

	float sin_alpha, tan_beta;

	if(cos_to >= cos_ti)
	{
		sin_alpha = fSqrt(1.f - cos_ti*cos_ti);
		tan_beta = fSqrt(1.f - cos_to*cos_to) / ((cos_to == 0.f)?1e-8f:cos_to); // white (black on windows) dots fix for oren-nayar, could happen with bad normals
	}
	else
	{
		sin_alpha = fSqrt(1.f - cos_to*cos_to);
		tan_beta = fSqrt(1.f - cos_ti*cos_ti) / ((cos_ti == 0.f)?1e-8f:cos_ti); // white (black on windows) dots fix for oren-nayar, could happen with bad normals
	}

    if (useTextureSigma)
    {
        double sigma_squared = textureSigma * textureSigma;
        double mOrenNayar_TextureA = 1.0 - 0.5 * (sigma_squared / (sigma_squared + 0.33));
        double mOrenNayar_TextureB = 0.45 * sigma_squared / (sigma_squared + 0.09);     
        return mOrenNayar_TextureA + mOrenNayar_TextureB * maxcos_f * sin_alpha * tan_beta;
    }
    else
    {
        return orenA + orenB * maxcos_f * sin_alpha * tan_beta;
    }
}

color_t glossyMat_t::eval(const renderState_t &state, const surfacePoint_t &sp, const vector3d_t &wo, const vector3d_t &wi, BSDF_t bsdfs, bool force_eval)const
{
	if(!force_eval)	//If the flag force_eval = true then the next line will be skipped, necessary for the Glossy Direct render pass 
	{
		if( !(bsdfs & BSDF_DIFFUSE) || ((sp.Ng*wi)*(sp.Ng*wo)) < 0.f ) return color_t(0.f);
	}

	MDat_t *dat = (MDat_t *)state.userdata;
	color_t col(0.f);
	bool diffuse_flag = bsdfs & BSDF_DIFFUSE;

	nodeStack_t stack(dat->stack);
	vector3d_t N = FACE_FORWARD(sp.Ng, sp.N, wo);

	float wiN = std::fabs(wi * N);
	float woN = std::fabs(wo * N);


	if( (as_diffuse && diffuse_flag) || (!as_diffuse && (bsdfs & BSDF_GLOSSY)) )
	{
		vector3d_t H = (wo + wi).normalize(); // half-angle
		float cos_wi_H = std::max(0.f, wi*H);
		float glossy;

		if(anisotropic)
		{
			vector3d_t Hs(H*sp.NU, H*sp.NV, H*N);
			glossy = AS_Aniso_D(Hs, exp_u, exp_v) * SchlickFresnel(cos_wi_H, dat->mGlossy) / ASDivisor(cos_wi_H, woN, wiN);
		}
		else
		{
			glossy = Blinn_D(H*N, (exponentS ? exponentS->getScalar(stack) : exponent)) * SchlickFresnel(cos_wi_H, dat->mGlossy) / ASDivisor(cos_wi_H, woN, wiN);

		}

		col = glossy*(glossyS ? glossyS->getColor(stack) : gloss_color);
	}

	if(with_diffuse && diffuse_flag)
	{
        color_t addCol = dat->mDiffuse * (1.f - dat->mGlossy) * (diffuseS ? diffuseS->getColor(stack) : diff_color);
        
        if(mDiffuseReflShader) addCol *= mDiffuseReflShader->getScalar(stack);
        
        if(orenNayar)
        {
            double textureSigma=(mSigmaOrenShader ? mSigmaOrenShader->getScalar(stack) : 0.f);
            bool useTextureSigma=(mSigmaOrenShader ? true : false);
    
            addCol *= OrenNayar(wi, wo, N, useTextureSigma, textureSigma);
        }
		
        col += addCol;
        
        //diffuseReflect(wiN, woN, dat->mGlossy, dat->mDiffuse, (diffuseS ? diffuseS->getColor(stack) : diff_color)) * ((orenNayar)?OrenNayar(wi, wo, N):1.f);
	}

	return col;
}


color_t glossyMat_t::sample(const renderState_t &state, const surfacePoint_t &sp, const vector3d_t &wo, vector3d_t &wi, sample_t &s, float &W)const
{
	MDat_t *dat = (MDat_t *)state.userdata;
	float cos_Ng_wo = sp.Ng*wo;
	float cos_Ng_wi;
	vector3d_t N = FACE_FORWARD(sp.Ng, sp.N, wo);//(cos_Ng_wo < 0) ? -sp.N : sp.N;
	vector3d_t Hs;
	s.pdf = 0.f;
	float wiN = 0.f;
	float woN = std::fabs(wo * N);
	float cos_wo_H = 0.f;

	color_t scolor(0.f);

	float s1 = s.s1;
	float cur_pDiffuse = dat->pDiffuse;
	bool use_glossy = as_diffuse ? (s.flags & BSDF_DIFFUSE) : (s.flags & BSDF_GLOSSY);
	bool use_diffuse = with_diffuse && (s.flags & BSDF_DIFFUSE);
	nodeStack_t stack(dat->stack);
	float glossy = 0.f;

	if(use_diffuse)
	{
		float s_pDiffuse = use_glossy ? cur_pDiffuse : 1.f;
		if(s1 < s_pDiffuse)
		{
			s1 /= s_pDiffuse;
			wi = SampleCosHemisphere(N, sp.NU, sp.NV, s1, s.s2);

			cos_Ng_wi = sp.Ng * wi;

			if(cos_Ng_wi * cos_Ng_wo < 0.f) return scolor;

			wiN = std::fabs(wi * N);

			s.pdf = wiN;

			if(use_glossy)
			{
				vector3d_t H = (wi+wo).normalize();
				cos_wo_H = wo*H;
				float cos_wi_H = std::fabs(wi*H);
				float cos_N_H = N*H;
				if(anisotropic)
				{
					vector3d_t Hs(H*sp.NU, H*sp.NV, cos_N_H);
					s.pdf = s.pdf*cur_pDiffuse + AS_Aniso_Pdf(Hs, cos_wo_H, exp_u, exp_v)*(1.f-cur_pDiffuse);
					glossy = AS_Aniso_D(Hs, exp_u, exp_v) * SchlickFresnel(cos_wi_H, dat->mGlossy) / ASDivisor(cos_wi_H, woN, wiN);
				}
				else
				{
					s.pdf = s.pdf*cur_pDiffuse + Blinn_Pdf(cos_N_H, cos_wo_H, (exponentS ? exponentS->getScalar(stack) : exponent))*(1.f-cur_pDiffuse);
					glossy = Blinn_D(cos_N_H, (exponentS ? exponentS->getScalar(stack) : exponent)) * SchlickFresnel(cos_wi_H, dat->mGlossy) / ASDivisor(cos_wi_H, woN, wiN);
				}
			}
			s.sampledFlags = BSDF_DIFFUSE | BSDF_REFLECT;

			if( !(s.flags & BSDF_REFLECT) ) return color_t(0.f);

			scolor = glossy*(glossyS ? glossyS->getColor(stack) : gloss_color);

			if(use_diffuse)
            {
                color_t addCol = diffuseReflect(wiN, woN, dat->mGlossy, dat->mDiffuse, (diffuseS ? diffuseS->getColor(stack) : diff_color));
                
                if(mDiffuseReflShader) addCol *= mDiffuseReflShader->getScalar(stack);
                
                if(orenNayar)
                {
                    double textureSigma=(mSigmaOrenShader ? mSigmaOrenShader->getScalar(stack) : 0.f);
                    bool useTextureSigma=(mSigmaOrenShader ? true : false);
            
                    addCol *= OrenNayar(wi, wo, N, useTextureSigma, textureSigma);
                }
                scolor += addCol;
            }
			W = wiN / (s.pdf*0.99f + 0.01f);
			return scolor;

		}
		s1 -= cur_pDiffuse;
		s1 /= (1.f - cur_pDiffuse);
	}

	if(use_glossy)
	{
		if(anisotropic)
		{
			AS_Aniso_Sample(Hs, s1, s.s2, exp_u, exp_v);
			vector3d_t H = Hs.x*sp.NU + Hs.y*sp.NV + Hs.z*N;
			cos_wo_H = wo*H;
			if ( cos_wo_H < 0.f )
			{
				H.reflect(N);
				cos_wo_H = wo*H;
			}
			// Compute incident direction by reflecting wo about H
			wi = reflect_dir(H, wo);
			cos_Ng_wi = sp.Ng*wi;

			if(cos_Ng_wo*cos_Ng_wi < 0.f) return color_t(0.f);

			wiN = std::fabs(wi * N);

			s.pdf = AS_Aniso_Pdf(Hs, cos_wo_H, exp_u, exp_v);
			glossy = AS_Aniso_D(Hs, exp_u, exp_v) * SchlickFresnel(cos_wo_H, dat->mGlossy) / ASDivisor(cos_wo_H, woN, wiN);
		}
		else
		{
 			Blinn_Sample(Hs, s1, s.s2, (exponentS ? exponentS->getScalar(stack) : exponent));
			vector3d_t H = Hs.x*sp.NU + Hs.y*sp.NV + Hs.z*N;
			cos_wo_H = wo*H;
			if ( cos_wo_H < 0.f )
			{
				H.reflect(N);
				cos_wo_H = wo*H;
			}
			// Compute incident direction by reflecting wo about H
			wi = reflect_dir(H, wo);
			cos_Ng_wi = sp.Ng*wi;

			if(cos_Ng_wo*cos_Ng_wi < 0.f) return color_t(0.f);

			wiN = std::fabs(wi * N);
			float cosHN = H*N;

			s.pdf = Blinn_Pdf(cosHN, cos_wo_H, (exponentS ? exponentS->getScalar(stack) : exponent));
			glossy = Blinn_D(cosHN, (exponentS ? exponentS->getScalar(stack) : exponent)) * SchlickFresnel(cos_wo_H, dat->mGlossy)  / ASDivisor(cos_wo_H, woN, wiN);
		}

		scolor = glossy * (glossyS ? glossyS->getColor(stack) : gloss_color);
		s.sampledFlags = as_diffuse ? BSDF_DIFFUSE | BSDF_REFLECT : BSDF_GLOSSY | BSDF_REFLECT;
	}

	if(use_diffuse)
	{
        color_t addCol = diffuseReflect(wiN, woN, dat->mGlossy, dat->mDiffuse, (diffuseS ? diffuseS->getColor(stack) : diff_color));

        if(mDiffuseReflShader) addCol *= mDiffuseReflShader->getScalar(stack);

        if(orenNayar)
        {
            double textureSigma=(mSigmaOrenShader ? mSigmaOrenShader->getScalar(stack) : 0.f);
            bool useTextureSigma=(mSigmaOrenShader ? true : false);
    
            addCol *= OrenNayar(wi, wo, N, useTextureSigma, textureSigma);
        }
		s.pdf = wiN * cur_pDiffuse + s.pdf * (1.f-cur_pDiffuse);
        scolor += addCol;
	}

	W = wiN / (s.pdf*0.99f + 0.01f);

	return scolor;
}

float glossyMat_t::pdf(const renderState_t &state, const surfacePoint_t &sp, const vector3d_t &wo, const vector3d_t &wi, BSDF_t flags)const
{
	MDat_t *dat = (MDat_t *)state.userdata;
    nodeStack_t stack(dat->stack);

	if((sp.Ng * wo) * (sp.Ng * wi) < 0.f) return 0.f;
	vector3d_t N = FACE_FORWARD(sp.Ng, sp.N, wo);
	float pdf = 0.f;
	float cos_wo_H = 0.f;
	float cos_N_H = 0.f;

	float cur_pDiffuse = dat->pDiffuse;
	bool use_glossy = as_diffuse ? (flags & BSDF_DIFFUSE) : (flags & BSDF_GLOSSY);
	bool use_diffuse = with_diffuse && (flags & BSDF_DIFFUSE);

	if(use_diffuse)
	{
		pdf = std::fabs(wi*N);
		if(use_glossy)
		{
			vector3d_t H = (wi+wo).normalize();
			cos_wo_H = wo*H;
			cos_N_H = N*H;
			if(anisotropic)
			{
				vector3d_t Hs(H*sp.NU, H*sp.NV, cos_N_H);
				pdf = pdf*cur_pDiffuse + AS_Aniso_Pdf(Hs, cos_wo_H, exp_u, exp_v)*(1.f-cur_pDiffuse);
			}
			else pdf = pdf*cur_pDiffuse + Blinn_Pdf(cos_N_H, cos_wo_H, (exponentS ? exponentS->getScalar(stack) : exponent))*(1.f-cur_pDiffuse);
		}
		return pdf;
	}

	if(use_glossy)
	{
		vector3d_t H = (wi+wo).normalize();
		cos_wo_H = wo*H;
		cos_N_H = N*H;
		if(anisotropic)
		{
			vector3d_t Hs(H*sp.NU, H*sp.NV, cos_N_H);
			pdf = AS_Aniso_Pdf(Hs, cos_wo_H, exp_u, exp_v);
		}
		else pdf = Blinn_Pdf(cos_N_H, cos_wo_H, (exponentS ? exponentS->getScalar(stack) : exponent));
	}
	return pdf;
}

material_t* glossyMat_t::factory(paraMap_t &params, std::list< paraMap_t > &paramList, renderEnvironment_t &render)
{
	color_t col(1.f), dcol(1.f);
	float refl=1.f;
	float diff=0.f;
	float exponent=50.f; //wild guess, do sth better
	bool as_diff=true;
	bool aniso=false;
	std::string sVisibility = "normal";
	visibility_t visibility = NORMAL_VISIBLE;
<<<<<<< HEAD
	int mat_pass_index = 0;
=======
	bool receive_shadows = true;
>>>>>>> 989ca89b
	
	const std::string *name=0;
	params.getParam("color", col);
	params.getParam("diffuse_color", dcol);
	params.getParam("diffuse_reflect", diff);
	params.getParam("glossy_reflect", refl);
	params.getParam("as_diffuse", as_diff);
	params.getParam("exponent", exponent);
	params.getParam("anisotropic", aniso);
	
	params.getParam("receive_shadows", receive_shadows);
	params.getParam("visibility", sVisibility);
	params.getParam("mat_pass_index",   mat_pass_index);
	
	if(sVisibility == "normal") visibility = NORMAL_VISIBLE;
	else if(sVisibility == "no_shadows") visibility = VISIBLE_NO_SHADOWS;
	else if(sVisibility == "shadow_only") visibility = INVISIBLE_SHADOWS_ONLY;
	else if(sVisibility == "invisible") visibility = INVISIBLE;
	else visibility = NORMAL_VISIBLE;
	
	glossyMat_t *mat = new glossyMat_t(col, dcol , refl, diff, exponent, as_diff, visibility);

<<<<<<< HEAD
	mat->setMaterialIndex(mat_pass_index);
=======
	mat->mReceiveShadows = receive_shadows;
>>>>>>> 989ca89b

	if(aniso)
	{
		float e_u=50.0, e_v=50.0;
		params.getParam("exp_u", e_u);
		params.getParam("exp_v", e_v);
		mat->anisotropic = true;
		mat->exp_u = e_u;
		mat->exp_v = e_v;
	}

	if(params.getParam("diffuse_brdf", name))
	{
		if(*name == "Oren-Nayar")
		{
			double sigma=0.1;
			params.getParam("sigma", sigma);
			mat->initOrenNayar(sigma);
		}
	}

	std::vector<shaderNode_t *> roots;
	std::map<std::string, shaderNode_t *> nodeList;

	// Prepare our node list
	nodeList["diffuse_shader"] = NULL;
	nodeList["glossy_shader"] = NULL;
	nodeList["glossy_reflect_shader"] = NULL;
	nodeList["bump_shader"] = NULL;
    nodeList["sigma_oren_shader"]   = NULL;
    nodeList["exponent_shader"] = NULL;
    nodeList["diffuse_refl_shader"] = NULL;    

	if(mat->loadNodes(paramList, render))
	{
        mat->parseNodes(params, roots, nodeList);
	}
	else Y_ERROR << "Glossy: loadNodes() failed!" << yendl;

	mat->diffuseS = nodeList["diffuse_shader"];
	mat->glossyS = nodeList["glossy_shader"];
	mat->glossyRefS = nodeList["glossy_reflect_shader"];
	mat->bumpS = nodeList["bump_shader"];
    mat->mSigmaOrenShader = nodeList["sigma_oren_shader"];
    mat->exponentS = nodeList["exponent_shader"];
    mat->mDiffuseReflShader  = nodeList["diffuse_refl_shader"];    

	// solve nodes order
	if(!roots.empty())
	{
		std::vector<shaderNode_t *> colorNodes;

		mat->solveNodesOrder(roots);

		if(mat->diffuseS) mat->getNodeList(mat->diffuseS, colorNodes);
		if(mat->glossyS) mat->getNodeList(mat->glossyS, colorNodes);
		if(mat->glossyRefS) mat->getNodeList(mat->glossyRefS, colorNodes);
        if(mat->mSigmaOrenShader)    mat->getNodeList(mat->mSigmaOrenShader, colorNodes);
		if(mat->exponentS) mat->getNodeList(mat->exponentS, colorNodes);       
        if(mat->mDiffuseReflShader)  mat->getNodeList(mat->mDiffuseReflShader, colorNodes);mat->filterNodes(colorNodes, mat->allViewdep, VIEW_DEP);
		mat->filterNodes(colorNodes, mat->allViewindep, VIEW_INDEP);
		if(mat->bumpS) mat->getNodeList(mat->bumpS, mat->bumpNodes);
	}

	mat->reqMem = mat->reqNodeMem + sizeof(MDat_t);

	return mat;
}

extern "C"
{
	YAFRAYPLUGIN_EXPORT void registerPlugin(renderEnvironment_t &render)
	{
		render.registerFactory("glossy", glossyMat_t::factory);
	}
}

__END_YAFRAY<|MERGE_RESOLUTION|>--- conflicted
+++ resolved
@@ -440,11 +440,8 @@
 	bool aniso=false;
 	std::string sVisibility = "normal";
 	visibility_t visibility = NORMAL_VISIBLE;
-<<<<<<< HEAD
 	int mat_pass_index = 0;
-=======
 	bool receive_shadows = true;
->>>>>>> 989ca89b
 	
 	const std::string *name=0;
 	params.getParam("color", col);
@@ -467,11 +464,8 @@
 	
 	glossyMat_t *mat = new glossyMat_t(col, dcol , refl, diff, exponent, as_diff, visibility);
 
-<<<<<<< HEAD
 	mat->setMaterialIndex(mat_pass_index);
-=======
 	mat->mReceiveShadows = receive_shadows;
->>>>>>> 989ca89b
 
 	if(aniso)
 	{
