
#ifndef Y_TILEDINTEGRATOR_H
#define Y_TILEDINTEGRATOR_H

#include <core_api/integrator.h>
#include <core_api/imagesplitter.h>
#include <core_api/material.h>

__BEGIN_YAFRAY

class YAFRAYCORE_EXPORT tiledIntegrator_t: public surfaceIntegrator_t
{
	public:
		/*! Rendering prepasses to precalc suff in case needed */
		virtual void preRender(); //!< Called before the render starts and after the minDepth and maxDepth are calculated
		virtual void prePass(int samples, int offset, bool adaptive); //!< Called before the proper rendering of all the tiles starts
		virtual void preTile(renderArea_t &a, int n_samples, int offset, bool adaptive, int threadID); //!< Called brfore each tile is rendered
		
		/*! do whatever is required to render the image; default implementation renders image in passes
		dividing each pass into tiles for multithreading. */
		virtual bool render(int numView, imageFilm_t *imageFilm);
		/*! render a pass; only required by the default implementation of render() */
		virtual bool renderPass(int numView, int samples, int offset, bool adaptive, int AA_pass_number);
		/*! render a tile; only required by default implementation of render() */
		virtual bool renderTile(int numView, renderArea_t &a, int n_samples, int offset, bool adaptive, int threadID, int AA_pass_number = 0);
		
//		virtual void recursiveRaytrace(renderState_t &state, diffRay_t &ray, int rDepth, BSDF_t bsdfs, surfacePoint_t &sp, vector3d_t &wo, color_t &col, float &alpha) const;
		virtual void precalcDepths();
		virtual void generateCommonRenderPasses(colorIntPasses_t &colorPasses, renderState_t &state, const surfacePoint_t &sp) const; //!< Generates render passes common to all integrators
	
	protected:
		int AA_samples, AA_passes, AA_inc_samples;
		float iAA_passes; //!< Inverse of AA_passes used for depth map
		float AA_threshold;
<<<<<<< HEAD
		float AA_resampled_floor; //!< minimum amount of resampled pixels (% of the total pixels) below which we will automatically decrease the AA_threshold value for the next pass
		float AA_sample_multiplier_factor;
		float AA_light_sample_multiplier_factor;
		float AA_indirect_sample_multiplier_factor;
		bool AA_detect_color_noise;
		float AA_dark_threshold_factor;
		int AA_variance_edge_size;
		int AA_variance_pixels;
		float AA_clamp_samples;
		float AA_clamp_indirect;
		float AA_sample_multiplier;
		float AA_light_sample_multiplier;
		float AA_indirect_sample_multiplier;
=======
		int AA_resampled_floor; //!< minimum amount of resampled pixels below which we will automatically decrease the AA_threshold value for the next pass
>>>>>>> c112d3e2
		imageFilm_t *imageFilm;
		float maxDepth; //!< Inverse of max depth from camera within the scene boundaries
		float minDepth; //!< Distance between camera and the closest object on the scene
		bool diffRaysEnabled;	//!< Differential rays enabled/disabled - for future motion blur / interference features

};

#ifdef USING_THREADS

struct threadControl_t
{
	threadControl_t() : finishedThreads(0) {}
	yafthreads::conditionVar_t countCV; //!< condition variable to signal main thread
	std::vector<renderArea_t> areas; //!< area to be output to e.g. blender, if any
	volatile int finishedThreads; //!< number of finished threads, lock countCV when increasing/reading!
};

#endif

__END_YAFRAY

#endif // Y_TILEDINTEGRATOR_H<|MERGE_RESOLUTION|>--- conflicted
+++ resolved
@@ -32,7 +32,6 @@
 		int AA_samples, AA_passes, AA_inc_samples;
 		float iAA_passes; //!< Inverse of AA_passes used for depth map
 		float AA_threshold;
-<<<<<<< HEAD
 		float AA_resampled_floor; //!< minimum amount of resampled pixels (% of the total pixels) below which we will automatically decrease the AA_threshold value for the next pass
 		float AA_sample_multiplier_factor;
 		float AA_light_sample_multiplier_factor;
@@ -46,9 +45,6 @@
 		float AA_sample_multiplier;
 		float AA_light_sample_multiplier;
 		float AA_indirect_sample_multiplier;
-=======
-		int AA_resampled_floor; //!< minimum amount of resampled pixels below which we will automatically decrease the AA_threshold value for the next pass
->>>>>>> c112d3e2
 		imageFilm_t *imageFilm;
 		float maxDepth; //!< Inverse of max depth from camera within the scene boundaries
 		float minDepth; //!< Distance between camera and the closest object on the scene
