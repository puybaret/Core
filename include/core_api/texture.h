--- conflicted
+++ resolved
@@ -69,13 +69,8 @@
 		else		  phiRatio = fAcos(p.x / fSqrt(sqrtRPhi)) * M_1_2PI;
 		u = 1.f - phiRatio;
 	}
-<<<<<<< HEAD
 
-	v = 1.f - (acos(p.z / fSqrt(sqrtRTheta)) * M_1_PI);
-=======
-	
 	v = 1.f - (fAcos(p.z / fSqrt(sqrtRTheta)) * M_1_PI);
->>>>>>> 1e134fbe
 }
 
 // maps u,v coords in the 0..1 interval to a direction
