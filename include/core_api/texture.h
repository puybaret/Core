#ifndef Y_TEXTURE_H
#define Y_TEXTURE_H

#include <yafray_config.h>
#include "surface.h"

__BEGIN_YAFRAY

class YAFRAYCORE_EXPORT texture_t
{
	public :
		/* indicate wether the the texture is discrete (e.g. image map) or continuous */
		virtual bool discrete() const { return false; }
		/* indicate wether the the texture is 3-dimensional. If not, or p.z (and
		   z for discrete textures) are unused on getColor and getFloat calls */
		virtual bool isThreeD() const { return true; }
		virtual bool isNormalmap() const { return false; }
		virtual colorA_t getColor(const point3d_t &p) const = 0;
		virtual colorA_t getColor(int x, int y, int z) const { return colorA_t(0.f); }
<<<<<<< HEAD
=======
		virtual colorA_t getNoGammaColor(const point3d_t &p) const { return getColor(p); }	//deprecated: use getRawColor instead
		virtual colorA_t getNoGammaColor(int x, int y, int z) const { return getColor(x, y, z); }	//deprecated: use getRawColor instead
>>>>>>> 5a3e5edd
		virtual colorA_t getRawColor(const point3d_t &p) const { return getColor(p); }
		virtual colorA_t getRawColor(int x, int y, int z) const { return getColor(x, y, z); }
		virtual CFLOAT getFloat(const point3d_t &p) const { return getRawColor(p).col2bri(); }
		virtual CFLOAT getFloat(int x, int y, int z) const { return getRawColor(x, y, z).col2bri(); }
		/* gives the number of values in each dimension for discrete textures */
		virtual void resolution(int &x, int &y, int &z) const { x=0, y=0, z=0; }
		virtual void getInterpolationStep(float &step) const { step = 0.f; };
		virtual ~texture_t() {}
};

inline void angmap(const point3d_t &p, PFLOAT &u, PFLOAT &v)
{
	PFLOAT r = p.x*p.x + p.z*p.z;
	u = v = 0.f;
	if (r > 0.f)
	{
		float phiRatio = M_1_PI * fAcos(p.y);//[0,1] range
		r = phiRatio / fSqrt(r);
		u = p.x * r;// costheta * r * phiRatio
		v = p.z * r;// sintheta * r * phiRatio
	}
}

// slightly modified Blender's own function,
// works better than previous function which needed extra tweaks
inline void tubemap(const point3d_t &p, PFLOAT &u, PFLOAT &v)
{
	u = 0;
	v = 1 - (p.z + 1)*0.5;
	PFLOAT d = p.x*p.x + p.y*p.y;
	if (d>0) {
		d = 1/fSqrt(d);
		u = 0.5*(1 - (atan2(p.x*d, p.y*d) *M_1_PI));
	}
}

// maps a direction to a 2d 0..1 interval
inline void spheremap(const point3d_t &p, PFLOAT &u, PFLOAT &v)
{
	float sqrtRPhi = p.x*p.x + p.y*p.y;
	float sqrtRTheta = sqrtRPhi + p.z*p.z;
	float phiRatio;

	u = 0.f;
	v = 0.f;

	if(sqrtRPhi > 0.f)
	{
		if(p.y < 0.f) phiRatio = (M_2PI - fAcos(p.x / fSqrt(sqrtRPhi))) * M_1_2PI;
		else		  phiRatio = fAcos(p.x / fSqrt(sqrtRPhi)) * M_1_2PI;
		u = 1.f - phiRatio;
	}

	v = 1.f - (fAcos(p.z / fSqrt(sqrtRTheta)) * M_1_PI);
}

// maps u,v coords in the 0..1 interval to a direction
inline void invSpheremap(float u, float v, vector3d_t &p)
{
	float theta = v * M_PI;
	float phi = -(u * M_2PI);
	float costheta = fCos(theta), sintheta = fSin(theta);
	float cosphi = fCos(phi), sinphi = fSin(phi);
	p.x = sintheta * cosphi;
	p.y = sintheta * sinphi;
	p.z = -costheta;
}

__END_YAFRAY

#endif // Y_TEXTURE_H<|MERGE_RESOLUTION|>--- conflicted
+++ resolved
@@ -17,11 +17,8 @@
 		virtual bool isNormalmap() const { return false; }
 		virtual colorA_t getColor(const point3d_t &p) const = 0;
 		virtual colorA_t getColor(int x, int y, int z) const { return colorA_t(0.f); }
-<<<<<<< HEAD
-=======
 		virtual colorA_t getNoGammaColor(const point3d_t &p) const { return getColor(p); }	//deprecated: use getRawColor instead
 		virtual colorA_t getNoGammaColor(int x, int y, int z) const { return getColor(x, y, z); }	//deprecated: use getRawColor instead
->>>>>>> 5a3e5edd
 		virtual colorA_t getRawColor(const point3d_t &p) const { return getColor(p); }
 		virtual colorA_t getRawColor(int x, int y, int z) const { return getColor(x, y, z); }
 		virtual CFLOAT getFloat(const point3d_t &p) const { return getRawColor(p).col2bri(); }
