/****************************************************************************
 *
 * 			color.h: Color type and operators api
 *      This is part of the yafray package
 *      Copyright (C) 2002  Alejandro Conty Estévez
 *		Copyright (C) 2015  David Bluecame for Color Space and Render Passes
 *
 *      This library is free software; you can redistribute it and/or
 *      modify it under the terms of the GNU Lesser General Public
 *      License as published by the Free Software Foundation; either
 *      version 2.1 of the License, or (at your option) any later version.
 *
 *      This library is distributed in the hope that it will be useful,
 *      but WITHOUT ANY WARRANTY; without even the implied warranty of
 *      MERCHANTABILITY or FITNESS FOR A PARTICULAR PURPOSE.  See the GNU
 *      Lesser General Public License for more details.
 *
 *      You should have received a copy of the GNU Lesser General Public
 *      License along with this library; if not, write to the Free Software
 *      Foundation,Inc., 59 Temple Place, Suite 330, Boston, MA 02111-1307 USA
 *
 */
#ifndef Y_COLOR_H
#define Y_COLOR_H

#include<yafray_config.h>

#include <iostream>
#include <vector>
#include <string>
#include <utilities/mathOptimizations.h>
#include <map>

#define COLOR_SIZE 3

// ensure isnan and isinf are available. I *hope* it works with OSX w. gcc 4.x too
#ifdef _MSC_VER
#include <float.h>
#define isnan _isnan
#define isinf _isinf
#else
using std::isnan; // from cmath
using std::isinf; // from cmath
#endif

__BEGIN_YAFRAY

enum colorSpaces_t
{
	RAW_MANUAL_GAMMA	= 1,
	LINEAR_RGB		= 2,
	SRGB			= 3,
	XYZ_D65			= 4	
};

class YAFRAYCORE_EXPORT color_t
{
	friend color_t operator * (const color_t &a, const color_t &b);
	friend color_t operator * (const CFLOAT f, const color_t &b);
	friend color_t operator * (const color_t &b, const CFLOAT f);
	friend color_t operator / (const color_t &b, const CFLOAT f);
	friend color_t operator + (const color_t &a, const color_t &b);
	friend color_t operator - (const color_t &a, const color_t &b);
	friend CFLOAT maxAbsDiff(const color_t &a, const color_t &b);
	friend YAFRAYCORE_EXPORT void operator >> (unsigned char *data, color_t &c);
	friend YAFRAYCORE_EXPORT void operator << (unsigned char *data, const color_t &c);
	friend YAFRAYCORE_EXPORT void operator >> (float *data, color_t &c);
	friend YAFRAYCORE_EXPORT void operator << (float *data, const color_t &c);
	friend YAFRAYCORE_EXPORT std::ostream & operator << (std::ostream & out, const color_t c);
	friend YAFRAYCORE_EXPORT color_t mix(const color_t &a, const color_t &b, CFLOAT point);
	friend YAFRAYCORE_EXPORT color_t convergenceAccell(const color_t &cn_1, const color_t &cn0, const color_t &cn1);
	public:
		color_t() { R=G=B=0; }
		color_t(CFLOAT r, CFLOAT g, CFLOAT b) {R=r;G=g;B=b;};
		color_t(CFLOAT g) { R=G=B=g; }
		color_t(CFLOAT af[3]) { R=af[0];  G=af[1];  B=af[2]; }
		bool isBlack() const { return ((R==0) && (G==0) && (B==0)); }
		bool isNaN() const { return (isnan(R) || isnan(G) || isnan(B)); }
		bool isInf() const { return (isinf(R) || isinf(G) || isinf(B)); }
		~color_t() {}
		void set(CFLOAT r, CFLOAT g, CFLOAT b) { R=r;  G=g;  B=b; }

		color_t & operator +=(const color_t &c);
		color_t & operator -=(const color_t &c);
		color_t & operator *=(const color_t &c);
		color_t & operator *=(CFLOAT f);

		CFLOAT energy() const {return (R+G+B)*0.333333f;};
		// Using ITU/Photometric values Y = 0.2126 R + 0.7152 G + 0.0722 B
		CFLOAT col2bri() const { return (0.2126f*R + 0.7152f*G + 0.0722f*B); }
		CFLOAT abscol2bri() const { return (0.2126f*std::fabs(R) + 0.7152f*std::fabs(G) + 0.0722f*std::fabs(B)); }
		void gammaAdjust(CFLOAT g){ R = fPow(R, g); G = fPow(G, g); B = fPow(B, g); }
		void expgam_Adjust (CFLOAT e, CFLOAT g, bool clamp_rgb);
		CFLOAT getR() const { return R; }
		CFLOAT getG() const { return G; }
		CFLOAT getB() const { return B; }

		// used in blendershader
		void invertRGB()
		{
			if (R!=0.f) R=1.f/R;
			if (G!=0.f) G=1.f/G;
			if (B!=0.f) B=1.f/B;
		}
		void absRGB() { R=std::fabs(R);  G=std::fabs(G);  B=std::fabs(B); }
		void darkenRGB(const color_t &col)
		{
			if (R>col.R) R=col.R;
			if (G>col.G) G=col.G;
			if (B>col.B) B=col.B;
		}
		void lightenRGB(const color_t &col)
		{
			if (R<col.R) R=col.R;
			if (G<col.G) G=col.G;
			if (B<col.B) B=col.B;
		}

		void black() { R=G=B=0; }
		CFLOAT minimum() const { return std::min(R, std::min(G, B)); }
		CFLOAT maximum() const { return std::max(R, std::max(G, B)); }
		CFLOAT absmax() const { return std::max(std::fabs(R), std::max(std::fabs(G), std::fabs(B))); }
		void clampRGB0()
		{
			if (R<0.0) R=0.0;
			if (G<0.0) G=0.0;
			if (B<0.0) B=0.0;
		}

		void clampRGB01()
		{
			if (R<0.0) R=0.0; else if (R>1.0) R=1.0;
			if (G<0.0) G=0.0; else if (G>1.0) G=1.0;
			if (B<0.0) B=0.0; else if (B>1.0) B=1.0;
		}
		
		void clampProportionalRGB(float maxValue);
		
		CFLOAT linearRGB_from_sRGB(CFLOAT value_sRGB);
		CFLOAT sRGB_from_linearRGB(CFLOAT value_linearRGB);
		
		void linearRGB_from_ColorSpace(colorSpaces_t colorSpace, float gamma);
		void ColorSpace_from_linearRGB(colorSpaces_t colorSpace, float gamma);		
		
//	protected:
		CFLOAT R, G, B;
};

class YAFRAYCORE_EXPORT colorA_t : public color_t
{
	friend colorA_t operator * (const colorA_t &a, const colorA_t &b);
	friend colorA_t operator * (const CFLOAT f, const colorA_t &b);
	friend colorA_t operator * (const colorA_t &b, const CFLOAT f);
	friend colorA_t operator / (const colorA_t &b, const CFLOAT f);
	friend colorA_t operator + (const colorA_t &a, const colorA_t &b);
	friend colorA_t operator - (const colorA_t &a, const colorA_t &b);
	friend YAFRAYCORE_EXPORT void operator >> (unsigned char *data, colorA_t &c);
	friend YAFRAYCORE_EXPORT void operator << (unsigned char *data, const colorA_t &c);
	friend YAFRAYCORE_EXPORT void operator >> (float *data, colorA_t &c);
	friend YAFRAYCORE_EXPORT void operator << (float *data, const colorA_t &c);
	friend YAFRAYCORE_EXPORT std::ostream & operator << (std::ostream & out, const colorA_t c);
	friend YAFRAYCORE_EXPORT colorA_t mix(const colorA_t &a, const colorA_t &b, CFLOAT point);
	public:
		colorA_t() { /* A=0; */ }
		colorA_t(const color_t &c):color_t(c), A(1.f) { /* A=0; */ }
		colorA_t(const color_t &c, CFLOAT a):color_t(c), A(a) {}
		colorA_t(CFLOAT r, CFLOAT g, CFLOAT b, CFLOAT a=0):color_t(r,g,b), A(a) {}
		colorA_t(CFLOAT g):color_t(g) { A=g; }
		colorA_t(CFLOAT af[4]):color_t(af) { A=af[3]; }
		~colorA_t() {};
		void set(CFLOAT r, CFLOAT g, CFLOAT b, CFLOAT a=0) { color_t::set(r,g,b);  A=a; }

		colorA_t & operator +=(const colorA_t &c);
		colorA_t & operator -=(const colorA_t &c);
		colorA_t & operator *=(const colorA_t &c);
		colorA_t & operator *=(CFLOAT f);

		void alphaPremultiply() { R*=A; G*=A; B*=A; }
		CFLOAT getA() const { return A; }
		void setAlpha(CFLOAT a) { A=a; }

		void clampRGBA0()
		{
			clampRGB0();
			if (A<0.0) A=0.0;
		}

		void clampRGBA01()
		{
			clampRGB01();
			if (A<0.0) A=0.0; else if (A>1.0) A=1.0;
		}

		CFLOAT colorDifference(colorA_t color2, bool useRGBcomponents = false);

//	protected:
		CFLOAT A;
};

class YAFRAYCORE_EXPORT rgbe_t
{
	public:
		rgbe_t() {rgbe[3]=0;};
		rgbe_t(const color_t &s);
		operator color_t ()const
		{
			color_t res;
			CFLOAT f;
			if (rgbe[3])
			{   /*nonzero pixel*/
				f = fLdexp(1.0,rgbe[3]-(int)(128+8));
				return color_t(rgbe[0] * f,rgbe[1] * f,rgbe[2] * f);
			}
			else return color_t(0,0,0);
		}
//		unsigned char& operator [] (int i){ return rgbe[i]; }

//	protected:
		unsigned char rgbe[4];
};

inline void color_t::expgam_Adjust(CFLOAT e, CFLOAT g, bool clamp_rgb)
{
	if ((e==0.f) && (g==1.f)) {
		if (clamp_rgb) clampRGB01();
		return;
	}
	if (e!=0.f) {
		// exposure adjust
		clampRGB0();
		R = 1.f - fExp(R*e);
		G = 1.f - fExp(G*e);
		B = 1.f - fExp(B*e);
	}
	if (g!=1.f) {
		// gamma adjust
		clampRGB0();
		R = fPow(R, g);
		G = fPow(G, g);
		B = fPow(B, g);
	}
}

YAFRAYCORE_EXPORT void operator >> (unsigned char *data,color_t &c);
YAFRAYCORE_EXPORT void operator << (unsigned char *data,const color_t &c);
YAFRAYCORE_EXPORT void operator >> (float *data, color_t &c);
YAFRAYCORE_EXPORT void operator << (float *data, const color_t &c);
YAFRAYCORE_EXPORT std::ostream & operator << (std::ostream & out,const color_t c);
YAFRAYCORE_EXPORT color_t mix(const color_t &a,const color_t &b,CFLOAT point);

YAFRAYCORE_EXPORT void operator >> (unsigned char *data,colorA_t &c);
YAFRAYCORE_EXPORT void operator << (unsigned char *data,const colorA_t &c);
YAFRAYCORE_EXPORT void operator >> (float *data, colorA_t &c);
YAFRAYCORE_EXPORT void operator << (float *data, const colorA_t &c);
YAFRAYCORE_EXPORT std::ostream & operator << (std::ostream & out,const colorA_t c);
YAFRAYCORE_EXPORT colorA_t mix(const colorA_t &a,const colorA_t &b,CFLOAT point);


inline color_t operator * (const color_t &a,const color_t &b)
{
	return color_t(a.R*b.R,a.G*b.G,a.B*b.B);
}

inline color_t operator * (const CFLOAT f,const color_t &b)
{
	return color_t(f*b.R,f*b.G,f*b.B);
}

inline color_t operator * (const color_t &b,const CFLOAT f)
{
	return color_t(f*b.R,f*b.G,f*b.B);
}

inline color_t operator / (const color_t &b,CFLOAT f)
{
	return color_t(b.R/f,b.G/f,b.B/f);
}

inline color_t operator + (const color_t &a,const color_t &b)
{
	return color_t(a.R+b.R,a.G+b.G,a.B+b.B);
}

inline color_t operator - (const color_t &a, const color_t &b)
{
	return color_t(a.R-b.R, a.G-b.G, a.B-b.B);
}

/*
inline color_t & color_t::operator *=(const color_t &c)
{
	FLUSH_3DNOW();
	MMX_LOAD64(MM0,c.R);
	MMX_LOAD32(MM1,c.B);
	MMX_LOAD64(MM2,R);
	MMX_LOAD32(MM3,B);
	MMX_MULF(MM0,MM2);
	MMX_MULF(MM1,MM3);
	MMX_STORE64(R,MM0);
	MMX_STORE32(B,MM1);
	FLUSH_3DNOW();
	return *this;
}*/

inline color_t & color_t::operator +=(const color_t &c)
{ R += c.R;  G += c.G;  B += c.B;  return *this; }
inline color_t & color_t::operator *=(const color_t &c)
{ R *= c.R;  G *= c.G;  B *= c.B;  return *this; }
inline color_t & color_t::operator *=(CFLOAT f)
{ R *= f;  G*= f;  B *= f;  return *this; }
inline color_t & color_t::operator -=(const color_t &c)
{ R -= c.R;  G -= c.G;  B -= c.B;  return *this; }

inline colorA_t operator * (const colorA_t &a,const colorA_t &b)
{
	return colorA_t(a.R*b.R, a.G*b.G, a.B*b.B, a.A*b.A);
}

inline colorA_t operator * (const CFLOAT f,const colorA_t &b)
{
	return colorA_t(f*b.R, f*b.G, f*b.B, f*b.A);
}

inline colorA_t operator * (const colorA_t &b,const CFLOAT f)
{
	return colorA_t(f*b.R, f*b.G, f*b.B, f*b.A);
}

inline colorA_t operator / (const colorA_t &b,CFLOAT f)
{
	if (f!=0) f=1.0/f;
	return colorA_t(b.R*f, b.G*f, b.B*f, b.A*f);
}

inline colorA_t operator + (const colorA_t &a,const colorA_t &b)
{
	return colorA_t(a.R+b.R, a.G+b.G, a.B+b.B, a.A+b.A);
}

inline colorA_t operator - (const colorA_t &a, const colorA_t &b)
{
	return colorA_t(a.R-b.R, a.G-b.G, a.B-b.B, a.A-b.A);
}

inline colorA_t & colorA_t::operator +=(const colorA_t &c) { R += c.R;  G += c.G;  B += c.B;  A += c.A;  return *this; }
inline colorA_t & colorA_t::operator *=(const colorA_t &c) { R *= c.R;  G *= c.G;  B *= c.B;  A *= c.A;  return *this; }
inline colorA_t & colorA_t::operator *=(CFLOAT f) { R *= f;  G*= f;  B *= f;  A *= f;  return *this; }
inline colorA_t & colorA_t::operator -=(const colorA_t &c) { R -= c.R;  G -= c.G;  B -= c.B;  A -= c.A;  return *this; }

inline CFLOAT maxAbsDiff(const color_t &a,const color_t &b)
{
	return (a - b).absmax();
}

YAFRAYCORE_EXPORT color_t convergenceAccell(const color_t &cn_1,const color_t &cn0,const color_t &cn1);

//Matrix information from: http://www.color.org/chardata/rgb/sRGB.pdf
static float linearRGB_from_XYZ_D65[3][3] =
{
	 { 3.2406255, -1.537208,  -0.4986286 },
	 {-0.9689307,  1.8757561,  0.0415175 },
	 { 0.0557101, -0.2040211,  1.0569959 }
};

//Inverse matrices
static float XYZ_D65_from_linearRGB[3][3] =
{
	{ 0.412400,   0.357600,   0.180500 },
	{ 0.212600,   0.715200,   0.072200 },
	{ 0.019300,   0.119200,   0.950500 }
};

inline CFLOAT color_t::linearRGB_from_sRGB(CFLOAT value_sRGB)
{
	//Calculations from http://www.color.org/chardata/rgb/sRGB.pdf
	if(value_sRGB <= 0.04045f) return (value_sRGB / 12.92f);
	else return fPow(((value_sRGB + 0.055f) / 1.055f), 2.4f);
}

inline CFLOAT color_t::sRGB_from_linearRGB(CFLOAT value_linearRGB)
{
	//Calculations from http://www.color.org/chardata/rgb/sRGB.pdf
	if(value_linearRGB <= 0.0031308f) return (value_linearRGB * 12.92f);
	else return ((1.055f * fPow(value_linearRGB, 0.416667f)) - 0.055f); //0,416667f = 1/2.4
}

inline void color_t::linearRGB_from_ColorSpace(colorSpaces_t colorSpace, float gamma)
{
	//NOTE: Alpha value is not converted from linear to color space and vice versa. Should it be converted?
	if(colorSpace == SRGB)
	{
		R = linearRGB_from_sRGB(R);
		G = linearRGB_from_sRGB(G);
		B = linearRGB_from_sRGB(B);
	}
	else if(colorSpace == XYZ_D65)
	{
		float oldR = R, oldG = G, oldB = B;
		R = linearRGB_from_XYZ_D65[0][0] * oldR + linearRGB_from_XYZ_D65[0][1] * oldG + linearRGB_from_XYZ_D65[0][2] * oldB;
		G = linearRGB_from_XYZ_D65[1][0] * oldR + linearRGB_from_XYZ_D65[1][1] * oldG + linearRGB_from_XYZ_D65[1][2] * oldB;
		B = linearRGB_from_XYZ_D65[2][0] * oldR + linearRGB_from_XYZ_D65[2][1] * oldG + linearRGB_from_XYZ_D65[2][2] * oldB;
	}
	else if(colorSpace == RAW_MANUAL_GAMMA && gamma != 1.f)
	{
		gammaAdjust(gamma);
	}
}

inline void color_t::ColorSpace_from_linearRGB(colorSpaces_t colorSpace, float gamma)
{
	//NOTE: Alpha value is not converted from linear to color space and vice versa. Should it be converted?
	if(colorSpace == SRGB)
	{
		R = sRGB_from_linearRGB(R);
		G = sRGB_from_linearRGB(G);
		B = sRGB_from_linearRGB(B);
	}
	else if(colorSpace == XYZ_D65)
	{
		float oldR = R, oldG = G, oldB = B;
		R = XYZ_D65_from_linearRGB[0][0] * oldR + XYZ_D65_from_linearRGB[0][1] * oldG + XYZ_D65_from_linearRGB[0][2] * oldB;
		G = XYZ_D65_from_linearRGB[1][0] * oldR + XYZ_D65_from_linearRGB[1][1] * oldG + XYZ_D65_from_linearRGB[1][2] * oldB;
		B = XYZ_D65_from_linearRGB[2][0] * oldR + XYZ_D65_from_linearRGB[2][1] * oldG + XYZ_D65_from_linearRGB[2][2] * oldB;
	}
	else if(colorSpace == RAW_MANUAL_GAMMA && gamma != 1.f)
	{
		if(gamma <= 0.f) gamma = 1.0e-2f;	//Arbitrary lower boundary limit for the output gamma, to avoid division by 0
		float invGamma = 1.f / gamma;
		gammaAdjust(invGamma);
	}
}

<<<<<<< HEAD
enum externalPassTypes_t
{
	PASS_EXT_DISABLED				=	-1,
	PASS_EXT_COMBINED				=	0,
	PASS_EXT_Z_DEPTH,
	PASS_EXT_VECTOR,
	PASS_EXT_NORMAL,
	PASS_EXT_UV,
	PASS_EXT_COLOR,
	PASS_EXT_EMIT,
	PASS_EXT_MIST,
	PASS_EXT_DIFFUSE,
	PASS_EXT_SPECULAR,
	PASS_EXT_AO,
	PASS_EXT_ENV,
	PASS_EXT_INDIRECT,
	PASS_EXT_SHADOW,
	PASS_EXT_REFLECT,
	PASS_EXT_REFRACT,
	PASS_EXT_OBJ_INDEX,
	PASS_EXT_MAT_INDEX,
	PASS_EXT_DIFFUSE_DIRECT,
	PASS_EXT_DIFFUSE_INDIRECT,
	PASS_EXT_DIFFUSE_COLOR,
	PASS_EXT_GLOSSY_DIRECT,
	PASS_EXT_GLOSSY_INDIRECT,
	PASS_EXT_GLOSSY_COLOR,
	PASS_EXT_TRANS_DIRECT,
	PASS_EXT_TRANS_INDIRECT,
	PASS_EXT_TRANS_COLOR,
	PASS_EXT_SUBSURFACE_DIRECT,
	PASS_EXT_SUBSURFACE_INDIRECT,
	PASS_EXT_SUBSURFACE_COLOR,
	PASS_EXT_SURFACE_INTEGRATION,
	PASS_EXT_VOLUME_INTEGRATION,
	PASS_EXT_VOLUME_TRANSMITTANCE,
	PASS_EXT_TOTAL_PASSES			//IMPORTANT: KEEP THIS ALWAYS IN THE LAST POSITION
};

enum externalPassTileTypes_t
{
	PASS_EXT_TILE_1_GRAYSCALE		=	 1,
	PASS_EXT_TILE_3_RGB				=	 3,
	PASS_EXT_TILE_4_RGBA			=	 4
};

enum internalYafPassTypes_t
{
	PASS_YAF_DISABLED				=	-1,
	PASS_YAF_COMBINED				=	0,
	PASS_YAF_Z_DEPTH_NORM,
	PASS_YAF_Z_DEPTH_ABS,
	PASS_YAF_NORMAL_SMOOTH,
	PASS_YAF_NORMAL_GEOM,
	PASS_YAF_UV,
	PASS_YAF_RADIANCE,
	PASS_YAF_EMIT,
	PASS_YAF_DIFFUSE,
	PASS_YAF_DIFFUSE_NO_SHADOW,
	PASS_YAF_AO,
	PASS_YAF_ENV,
    PASS_YAF_MIST,
    PASS_YAF_INDIRECT,
	PASS_YAF_INDIRECT_ALL,
	PASS_YAF_SHADOW,
	PASS_YAF_REFLECT_PERFECT,
	PASS_YAF_REFRACT_PERFECT,
	PASS_YAF_REFLECT_ALL,
	PASS_YAF_REFRACT_ALL,
	PASS_YAF_OBJ_INDEX_ABS,
	PASS_YAF_OBJ_INDEX_NORM,
	PASS_YAF_OBJ_INDEX_AUTO,
	PASS_YAF_MAT_INDEX_ABS,
	PASS_YAF_MAT_INDEX_NORM,
	PASS_YAF_MAT_INDEX_AUTO,
    PASS_YAF_OBJ_INDEX_MASK,
	PASS_YAF_OBJ_INDEX_MASK_SHADOW,
	PASS_YAF_OBJ_INDEX_MASK_ALL,
	PASS_YAF_MAT_INDEX_MASK,
	PASS_YAF_MAT_INDEX_MASK_SHADOW,
	PASS_YAF_MAT_INDEX_MASK_ALL,
	PASS_YAF_DIFFUSE_INDIRECT,
	PASS_YAF_DIFFUSE_COLOR,
	PASS_YAF_GLOSSY,
	PASS_YAF_GLOSSY_INDIRECT,
	PASS_YAF_GLOSSY_COLOR,
	PASS_YAF_TRANS,
	PASS_YAF_TRANS_INDIRECT,
	PASS_YAF_TRANS_COLOR,
	PASS_YAF_SUBSURFACE,
	PASS_YAF_SUBSURFACE_INDIRECT,
	PASS_YAF_SUBSURFACE_COLOR,
	PASS_YAF_SURFACE_INTEGRATION,
	PASS_YAF_VOLUME_INTEGRATION,
	PASS_YAF_VOLUME_TRANSMITTANCE,
	PASS_YAF_DEBUG_NU,
	PASS_YAF_DEBUG_NV,
	PASS_YAF_DEBUG_DPDU,
	PASS_YAF_DEBUG_DPDV,
	PASS_YAF_DEBUG_DSDU,
	PASS_YAF_DEBUG_DSDV,
    PASS_YAF_AA_SAMPLES,
	PASS_YAF_TOTAL_PASSES			//IMPORTANT: KEEP THIS ALWAYS IN THE LAST POSITION
};


class YAFRAYCORE_EXPORT extPass_t  //Render pass to be exported, for example, to Blender, and mapping to the internal YafaRay render passes generated in different points of the rendering process
{
	public:
		extPass_t(int extPassType, int intPassType):
			externalPassType(extPassType), internalYafPassType(intPassType)
		{ 
			switch(extPassType)  //These are the tyle types needed for Blender
			{
				case PASS_EXT_COMBINED:		externalTyleType = PASS_EXT_TILE_4_RGBA;		break;
				case PASS_EXT_Z_DEPTH:		externalTyleType = PASS_EXT_TILE_1_GRAYSCALE;	break;
				case PASS_EXT_VECTOR:		externalTyleType = PASS_EXT_TILE_4_RGBA;		break;
				case PASS_EXT_COLOR:		externalTyleType = PASS_EXT_TILE_4_RGBA;		break;
				case PASS_EXT_MIST:			externalTyleType = PASS_EXT_TILE_1_GRAYSCALE;	break;
				case PASS_EXT_OBJ_INDEX:	externalTyleType = PASS_EXT_TILE_1_GRAYSCALE;	break;
				case PASS_EXT_MAT_INDEX:	externalTyleType = PASS_EXT_TILE_1_GRAYSCALE;	break;
				default: 					externalTyleType = PASS_EXT_TILE_3_RGB;			break;
			}
			
			enabled = ((extPassType == PASS_EXT_DISABLED || extPassType >= PASS_EXT_TOTAL_PASSES) ? false : true);
		}
		
		bool enabled;		
		int	externalPassType;
		int externalTyleType;
		int internalYafPassType;
};


class YAFRAYCORE_EXPORT colorIntPasses_t  //Internal YafaRay color passes generated in different points of the rendering process
{
	public:
		colorIntPasses_t(): highestInternalPassUsed(PASS_YAF_COMBINED) 
        {
            highestInternalPassUsed = PASS_YAF_DISABLED;
            
            //for performance, even if we don't actually use all the possible internal passes, we reserve a contiguous memory block
            intPasses.reserve(PASS_YAF_TOTAL_PASSES);
            enabledIntPasses.reserve(PASS_YAF_TOTAL_PASSES);
            
            //by default, if no passes are explicitally enabled, we create the Combined pass by default
            enable_pass(PASS_YAF_COMBINED);
        }
        
		bool enabled(int pass) const
		{
			if(pass <= highestInternalPassUsed) return enabledIntPasses[pass];
            
            else return false;
		}
        
        void enable_pass(int pass)
        {
            if(enabled(pass) || pass == PASS_YAF_DISABLED) return;
            
            if(pass > highestInternalPassUsed)
            {
                for(int idx = highestInternalPassUsed+1; idx <= pass; ++idx)
                {
                    intPasses.push_back(init_color(idx));
                                        
                    if(idx == pass) enabledIntPasses.push_back(true);
                    else enabledIntPasses.push_back(false);
                }
                
                highestInternalPassUsed = pass;
            }
            enabledIntPasses[pass] = true;
        }
        
        colorA_t& color(int pass)
        {
            return intPasses[pass];
        }
                
        colorA_t& operator()(int pass)
        {
            return color(pass);
        }

		void reset_colors()
		{
			for(int idx = PASS_YAF_COMBINED; idx <= highestInternalPassUsed; ++idx)
			{
                color(idx) = init_color(idx);
			}
		}
        
        colorA_t init_color(int pass)
        {
            switch(pass)    //Default initialization color in general is black/opaque, except for SHADOW and MASK passes where the default is black/transparent for easier masking
            {
                case PASS_YAF_SHADOW:
                case PASS_YAF_OBJ_INDEX_MASK:
                case PASS_YAF_OBJ_INDEX_MASK_SHADOW:
                case PASS_YAF_OBJ_INDEX_MASK_ALL:
                case PASS_YAF_MAT_INDEX_MASK:
                case PASS_YAF_MAT_INDEX_MASK_SHADOW:
                case PASS_YAF_MAT_INDEX_MASK_ALL: return colorA_t(0.f, 0.f, 0.f, 0.f); break;
                default: return colorA_t(0.f, 0.f, 0.f, 1.f); break;
            }            
        }
		
		void multiply_colors(float factor)
		{
			for(int idx = PASS_YAF_COMBINED; idx <= highestInternalPassUsed; ++idx)
			{
                color(idx) *= factor;
			}
		}

		colorA_t probe_set(const int& pass, const colorA_t& renderedColor, const bool& condition = true)
		{
			if(condition && enabled(pass)) color(pass) = renderedColor;
            
			return renderedColor;
		}
        
		colorA_t probe_set(const int& pass, const colorIntPasses_t& colorPasses, const bool& condition = true)
		{
			if(condition && enabled(pass) && colorPasses.enabled(pass))
            {
                intPasses[pass] = colorPasses.intPasses[pass];	
                return  colorPasses.intPasses[pass];
            }
            else return colorA_t(0.f);
		}
        
		colorA_t probe_add(const int& pass, const colorA_t& renderedColor, const bool& condition = true)
		{
			if(condition && enabled(pass)) color(pass) += renderedColor;
			
			return renderedColor;
		}

		colorA_t probe_add(const int& pass, const colorIntPasses_t& colorPasses, const bool& condition = true)
		{
			if(condition && enabled(pass) && colorPasses.enabled(pass))
            {
                intPasses[pass] += colorPasses.intPasses[pass];	
                return  colorPasses.intPasses[pass];
            }
            else return colorA_t(0.f);
		}
        
		colorA_t probe_mult(const int& pass, const colorA_t& renderedColor, const bool& condition = true)
		{
			if(condition && enabled(pass)) color(pass) *= renderedColor;
			
			return renderedColor;
		}

		colorA_t probe_mult(const int& pass, const colorIntPasses_t& colorPasses, const bool& condition = true)
		{
			if(condition && enabled(pass) && colorPasses.enabled(pass))
            {
                intPasses[pass] *= colorPasses.intPasses[pass];	
                return  colorPasses.intPasses[pass];
            }
            else return colorA_t(0.f);
		}

        int get_highest_internal_pass_used() const { return highestInternalPassUsed; }
		
		colorIntPasses_t & operator *=(CFLOAT f);
		colorIntPasses_t & operator *=(color_t &a);
		colorIntPasses_t & operator *=(colorA_t &a);
		colorIntPasses_t & operator +=(colorIntPasses_t &a);

		float pass_mask_obj_index;	//Object Index used for masking in/out in the Mask Render Passes
		float pass_mask_mat_index;	//Material Index used for masking in/out in the Mask Render Passes
		bool pass_mask_invert;	//False=mask in, True=mask out
		bool pass_mask_only;	//False=rendered image is masked, True=only the mask is shown without rendered image
    
    protected:
		int highestInternalPassUsed;
		std::vector <bool> enabledIntPasses;
		std::vector <colorA_t> intPasses;
};


inline colorIntPasses_t & colorIntPasses_t::operator *=(CFLOAT f)
{
	for(int idx = PASS_YAF_COMBINED; idx <= highestInternalPassUsed; ++idx)
	{
		color(idx) *= f;
	}
	return *this;
}

inline colorIntPasses_t & colorIntPasses_t::operator *=(color_t &a)
{
	for(int idx = PASS_YAF_COMBINED; idx <= highestInternalPassUsed; ++idx)
	{
		color(idx) *= a;
	}
	return *this;
}

inline colorIntPasses_t & colorIntPasses_t::operator *=(colorA_t &a)
{
	for(int idx = PASS_YAF_COMBINED; idx <= highestInternalPassUsed; ++idx)
	{
		color(idx) *= a;
	}
	return *this;
}

inline colorIntPasses_t & colorIntPasses_t::operator +=(colorIntPasses_t &a)
{
	for(int idx = PASS_YAF_COMBINED; idx <= highestInternalPassUsed; ++idx)
	{
		color(idx) += a.color(idx);
	}
	return *this;
}


class YAFRAYCORE_EXPORT renderPasses_t
{
	public:

		renderPasses_t()
		{ 
			extPasses.reserve(PASS_EXT_TOTAL_PASSES);

			extPasses.push_back(extPass_t(PASS_EXT_COMBINED, PASS_YAF_COMBINED));	//by default we will have an external Combined pass
			
			this->generate_pass_maps();
		}

		void generate_pass_maps();	//Generate text strings <-> pass type maps
	
		void pass_add(const std::string& sExternalPass, const std::string& sInternalPass);	//Adds a new External Pass associated to an internal pass. Strings are used as parameters and they must match the strings in the maps generated by generate_pass_maps()
       
        size_t numExtPasses() const { return extPasses.size(); }
        
        int externalPassType(size_t pass_seq) const { return extPasses[pass_seq].externalPassType; }
	
	std::string externalPassTypeString(size_t pass_seq) const { return extPassMapIntString.find(extPasses[pass_seq].externalPassType)->second; }
        
        int externalTyleType(size_t pass_seq) const { return extPasses[pass_seq].externalTyleType; }

        int internalYafPassType(externalPassTypes_t pass) const { return extPasses[pass].internalYafPassType; }
        
        int internalYafPassType(int pass) const { return extPasses[pass].internalYafPassType; }
        
	std::map<int, std::string> extPassMapIntString; //Map int-string for external passes
	std::map<std::string, int> extPassMapStringInt; //Reverse map string-int for external passes
	std::map<int, std::string> intPassMapIntString; //Map int-string for internal passes
	std::map<std::string, int> intPassMapStringInt; //Reverse map string-int for internal passes
	colorIntPasses_t colorPassesTemplate;
        
    protected:
	std::vector<extPass_t> extPasses;		//List of the external Render passes to be exported
};

inline void renderPasses_t::generate_pass_maps()
{
	//External Render passes - mapping String and External Pass Type
	//IMPORTANT: the external strings MUST MATCH the pass property names in Blender. These must also match the property names in Blender-Exporter without the "pass_" prefix. 
	extPassMapStringInt["Combined"] = PASS_EXT_COMBINED;
	extPassMapStringInt["Depth"] = PASS_EXT_Z_DEPTH;
	extPassMapStringInt["Vector"] = PASS_EXT_VECTOR;
	extPassMapStringInt["Normal"] = PASS_EXT_NORMAL;
	extPassMapStringInt["UV"] = PASS_EXT_UV;
	extPassMapStringInt["Color"] = PASS_EXT_COLOR;
	extPassMapStringInt["Emit"] = PASS_EXT_EMIT;
	extPassMapStringInt["Mist"] = PASS_EXT_MIST;
	extPassMapStringInt["Diffuse"] = PASS_EXT_DIFFUSE;
	extPassMapStringInt["Spec"] = PASS_EXT_SPECULAR;
	extPassMapStringInt["AO"] = PASS_EXT_AO;
	extPassMapStringInt["Env"] = PASS_EXT_ENV;
	extPassMapStringInt["Indirect"] = PASS_EXT_INDIRECT;
	extPassMapStringInt["Shadow"] = PASS_EXT_SHADOW;
	extPassMapStringInt["Reflect"] = PASS_EXT_REFLECT;
	extPassMapStringInt["Refract"] = PASS_EXT_REFRACT;
	extPassMapStringInt["IndexOB"] = PASS_EXT_OBJ_INDEX;
	extPassMapStringInt["IndexMA"] = PASS_EXT_MAT_INDEX;
	extPassMapStringInt["DiffDir"] = PASS_EXT_DIFFUSE_DIRECT;
	extPassMapStringInt["DiffInd"] = PASS_EXT_DIFFUSE_INDIRECT;
	extPassMapStringInt["DiffCol"] = PASS_EXT_DIFFUSE_COLOR;
	extPassMapStringInt["GlossDir"] = PASS_EXT_GLOSSY_DIRECT;
	extPassMapStringInt["GlossInd"] = PASS_EXT_GLOSSY_INDIRECT;
	extPassMapStringInt["GlossCol"] = PASS_EXT_GLOSSY_COLOR;
	extPassMapStringInt["TransDir"] = PASS_EXT_TRANS_DIRECT;
	extPassMapStringInt["TransInd"] = PASS_EXT_TRANS_INDIRECT;
	extPassMapStringInt["TransCol"] = PASS_EXT_TRANS_COLOR;
	extPassMapStringInt["SubsurfaceDir"] = PASS_EXT_SUBSURFACE_DIRECT;
	extPassMapStringInt["SubsurfaceInd"] = PASS_EXT_SUBSURFACE_INDIRECT;
	extPassMapStringInt["SubsurfaceCol"] = PASS_EXT_SUBSURFACE_COLOR;

	//Generation of reverse map (pass type -> pass_string)
	for(std::map<std::string, int>::const_iterator it = extPassMapStringInt.begin(); it != extPassMapStringInt.end(); ++it)
	{
		extPassMapIntString[it->second] = it->first;
	}

	//Internal YafaRay Render passes - mapping String and Internal YafaRay Render passes
	//IMPORTANT: the internal strings MUST MATCH the valid values for the pass properties in Blender Exporter
	intPassMapStringInt["combined"] = PASS_YAF_COMBINED;
	intPassMapStringInt["z-depth-norm"] = PASS_YAF_Z_DEPTH_NORM;
	intPassMapStringInt["z-depth-abs"] = PASS_YAF_Z_DEPTH_ABS;
	intPassMapStringInt["debug-normal-smooth"] = PASS_YAF_NORMAL_SMOOTH;
	intPassMapStringInt["debug-normal-geom"] = PASS_YAF_NORMAL_GEOM;
	intPassMapStringInt["adv-radiance"] = PASS_YAF_RADIANCE;
	intPassMapStringInt["debug-uv"] = PASS_YAF_UV;
	intPassMapStringInt["emit"] = PASS_YAF_EMIT;
	intPassMapStringInt["mist"] = PASS_YAF_MIST;
	intPassMapStringInt["diffuse"] = PASS_YAF_DIFFUSE;
	intPassMapStringInt["diffuse-noshadow"] = PASS_YAF_DIFFUSE_NO_SHADOW;
	intPassMapStringInt["ao"] = PASS_YAF_AO;
	intPassMapStringInt["env"] = PASS_YAF_ENV;
	intPassMapStringInt["indirect"] = PASS_YAF_INDIRECT_ALL;
	intPassMapStringInt["adv-indirect"] = PASS_YAF_INDIRECT;
	intPassMapStringInt["shadow"] = PASS_YAF_SHADOW;
	intPassMapStringInt["reflect"] = PASS_YAF_REFLECT_ALL;
	intPassMapStringInt["refract"] = PASS_YAF_REFRACT_ALL;
	intPassMapStringInt["adv-reflect"] = PASS_YAF_REFLECT_PERFECT;
	intPassMapStringInt["adv-refract"] = PASS_YAF_REFRACT_PERFECT;
	intPassMapStringInt["obj-index-abs"] = PASS_YAF_OBJ_INDEX_ABS;
	intPassMapStringInt["obj-index-norm"] = PASS_YAF_OBJ_INDEX_NORM;
	intPassMapStringInt["obj-index-auto"] = PASS_YAF_OBJ_INDEX_AUTO;
	intPassMapStringInt["obj-index-mask"] = PASS_YAF_OBJ_INDEX_MASK;
	intPassMapStringInt["obj-index-mask-shadow"] = PASS_YAF_OBJ_INDEX_MASK_SHADOW;
	intPassMapStringInt["obj-index-mask-all"] = PASS_YAF_OBJ_INDEX_MASK_ALL;
	intPassMapStringInt["mat-index-abs"] = PASS_YAF_MAT_INDEX_ABS;
	intPassMapStringInt["mat-index-norm"] = PASS_YAF_MAT_INDEX_NORM;
	intPassMapStringInt["mat-index-auto"] = PASS_YAF_MAT_INDEX_AUTO;
	intPassMapStringInt["mat-index-mask"] = PASS_YAF_MAT_INDEX_MASK;
	intPassMapStringInt["mat-index-mask-shadow"] = PASS_YAF_MAT_INDEX_MASK_SHADOW;
	intPassMapStringInt["mat-index-mask-all"] = PASS_YAF_MAT_INDEX_MASK_ALL;
	intPassMapStringInt["adv-diffuse-indirect"] = PASS_YAF_DIFFUSE_INDIRECT;
	intPassMapStringInt["adv-diffuse-color"] = PASS_YAF_DIFFUSE_COLOR;
	intPassMapStringInt["adv-glossy"] = PASS_YAF_GLOSSY;
	intPassMapStringInt["adv-glossy-indirect"] = PASS_YAF_GLOSSY_INDIRECT;
	intPassMapStringInt["adv-glossy-color"] = PASS_YAF_GLOSSY_COLOR;
	intPassMapStringInt["adv-trans"] = PASS_YAF_TRANS;
	intPassMapStringInt["adv-trans-indirect"] = PASS_YAF_TRANS_INDIRECT;
	intPassMapStringInt["adv-trans-color"] = PASS_YAF_TRANS_COLOR;
	intPassMapStringInt["adv-subsurface"] = PASS_YAF_SUBSURFACE;
	intPassMapStringInt["adv-subsurface-indirect"] = PASS_YAF_SUBSURFACE_INDIRECT;
	intPassMapStringInt["adv-subsurface-color"] = PASS_YAF_SUBSURFACE_COLOR;
	intPassMapStringInt["debug-normal-smooth"] = PASS_YAF_NORMAL_SMOOTH;
	intPassMapStringInt["debug-normal-geom"] = PASS_YAF_NORMAL_GEOM;
	intPassMapStringInt["debug-nu"] = PASS_YAF_DEBUG_NU;
	intPassMapStringInt["debug-nv"] = PASS_YAF_DEBUG_NV;
	intPassMapStringInt["debug-dpdu"] = PASS_YAF_DEBUG_DPDU;
	intPassMapStringInt["debug-dpdv"] = PASS_YAF_DEBUG_DPDV;
	intPassMapStringInt["debug-dsdu"] = PASS_YAF_DEBUG_DSDU;
	intPassMapStringInt["debug-dsdv"] = PASS_YAF_DEBUG_DSDV;
	intPassMapStringInt["adv-surface-integration"] = PASS_YAF_SURFACE_INTEGRATION;
	intPassMapStringInt["adv-volume-integration"] = PASS_YAF_VOLUME_INTEGRATION;
	intPassMapStringInt["adv-volume-transmittance"] = PASS_YAF_VOLUME_TRANSMITTANCE;
	intPassMapStringInt["debug-aa-samples"] = PASS_YAF_AA_SAMPLES;

	//Generation of reverse map (pass type -> pass_string)
	for(std::map<std::string, int>::const_iterator it = intPassMapStringInt.begin(); it != intPassMapStringInt.end(); ++it)
	{
		intPassMapIntString[it->second] = it->first;
	}
}

inline void renderPasses_t::pass_add(const std::string& sExternalPass, const std::string& sInternalPass)
{
	//This function adds a new external pass, linked to a certain internal pass, based on the text strings indicated in the parameters.
	
	//By default, in case the strings are not found in the maps, set the types to "disabled"
	int extPassType = PASS_EXT_DISABLED;
	int intPassType = PASS_YAF_DISABLED;
	
	//Convert the string into the external pass type using the pass type maps
	std::map<std::string, int>::const_iterator extPassMapIterator = extPassMapStringInt.find(sExternalPass);
	if(extPassMapIterator != extPassMapStringInt.end()) extPassType = extPassMapIterator->second;
	
	//Convert the string into the internal pass type using the pass type maps
	std::map<std::string, int>::const_iterator intPassMapIterator = intPassMapStringInt.find(sInternalPass);
	if(intPassMapIterator != intPassMapStringInt.end()) intPassType = intPassMapIterator->second;
	
	if(extPassType != PASS_EXT_COMBINED && extPassType != PASS_EXT_DISABLED && intPassType != PASS_YAF_DISABLED)
	{
		//If both external and internal pass types exist and are not disabled, then add the External Pass with the appropiate link to the associated internal pass
		//Also, don't add another external Combined pass, as it's added by default, to avoid duplication of the Combined pass.
		extPasses.push_back(extPass_t(extPassType, intPassType));
		colorPassesTemplate.enable_pass(intPassType);
		
		Y_INFO << "Render Pass added: \"" << sExternalPass << "\" [" << extPassType << "]  (internal pass: \"" << sInternalPass << "\" " << intPassType << "]), highestInternalPassUsed = " << colorPassesTemplate.get_highest_internal_pass_used() << yendl;
	}
    
    //If any internal pass needs an auxiliary internal pass, enable also the auxiliary passes.
    switch(intPassType)
    {
        case PASS_YAF_REFLECT_ALL:
            colorPassesTemplate.enable_pass(PASS_YAF_REFLECT_PERFECT);
            colorPassesTemplate.enable_pass(PASS_YAF_GLOSSY);
            colorPassesTemplate.enable_pass(PASS_YAF_GLOSSY_INDIRECT);
            break;
            
        case PASS_YAF_REFRACT_ALL:
            colorPassesTemplate.enable_pass(PASS_YAF_REFRACT_PERFECT);
            colorPassesTemplate.enable_pass(PASS_YAF_TRANS);
            colorPassesTemplate.enable_pass(PASS_YAF_TRANS_INDIRECT);
            break;

        case PASS_YAF_INDIRECT_ALL:
            colorPassesTemplate.enable_pass(PASS_YAF_INDIRECT);
            colorPassesTemplate.enable_pass(PASS_YAF_DIFFUSE_INDIRECT);
            break;

        case PASS_YAF_OBJ_INDEX_MASK_ALL:
            colorPassesTemplate.enable_pass(PASS_YAF_OBJ_INDEX_MASK);
            colorPassesTemplate.enable_pass(PASS_YAF_OBJ_INDEX_MASK_SHADOW);
            break;

        case PASS_YAF_MAT_INDEX_MASK_ALL:
            colorPassesTemplate.enable_pass(PASS_YAF_MAT_INDEX_MASK);
            colorPassesTemplate.enable_pass(PASS_YAF_MAT_INDEX_MASK_SHADOW);
            break;
    }
=======
inline void color_t::clampProportionalRGB(float maxValue)	//Function to clamp the current color to a maximum value, but keeping the relationship between the color components. So it will find the R,G,B component with the highest value, clamp it to the maxValue, and adjust proportionally the other two components 
{
	if(maxValue > 0.f)	//If maxValue is 0, no clamping is done at all.
	{
		//If we have to clamp the result, calculate the maximum RGB component, clamp it and scale the other components acordingly to preserve color information.
		
		float maxRGB = std::max(R, std::max(G, B));
		float proportionalAdjustment = maxValue / maxRGB;
		
		if(maxRGB > maxValue)
		{
			if(R >= maxRGB)
			{
				R = maxValue;
				G *= proportionalAdjustment;
				B *= proportionalAdjustment;
			}
			
			else if(G >= maxRGB)
			{
				G = maxValue;
				R *= proportionalAdjustment;
				B *= proportionalAdjustment;
			}

			else
			{
				B = maxValue;
				R *= proportionalAdjustment;
				G *= proportionalAdjustment;
			}
		}
	}
}

inline CFLOAT colorA_t::colorDifference(colorA_t color2, bool useRGBcomponents)
{	
	float colorDifference = std::fabs(color2.col2bri() - col2bri());

	if(useRGBcomponents)
	{
		float Rdiff = std::fabs(color2.R - R);
		float Gdiff = std::fabs(color2.G - G);
		float Bdiff = std::fabs(color2.B - B);
		float Adiff = std::fabs(color2.A - A);
		
		if(colorDifference < Rdiff) colorDifference = Rdiff; 
		if(colorDifference < Gdiff) colorDifference = Gdiff; 
		if(colorDifference < Bdiff) colorDifference = Bdiff; 
		if(colorDifference < Adiff) colorDifference = Adiff; 
	}
	
	return colorDifference;
>>>>>>> 1a9b3bf6
}

__END_YAFRAY

#endif // Y_COLOR_H<|MERGE_RESOLUTION|>--- conflicted
+++ resolved
@@ -430,7 +430,6 @@
 	}
 }
 
-<<<<<<< HEAD
 enum externalPassTypes_t
 {
 	PASS_EXT_DISABLED				=	-1,
@@ -955,7 +954,8 @@
             colorPassesTemplate.enable_pass(PASS_YAF_MAT_INDEX_MASK_SHADOW);
             break;
     }
-=======
+}
+
 inline void color_t::clampProportionalRGB(float maxValue)	//Function to clamp the current color to a maximum value, but keeping the relationship between the color components. So it will find the R,G,B component with the highest value, clamp it to the maxValue, and adjust proportionally the other two components 
 {
 	if(maxValue > 0.f)	//If maxValue is 0, no clamping is done at all.
@@ -1009,7 +1009,6 @@
 	}
 	
 	return colorDifference;
->>>>>>> 1a9b3bf6
 }
 
 __END_YAFRAY
